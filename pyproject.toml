--- conflicted
+++ resolved
@@ -84,13 +84,10 @@
 [tool.pytest.ini_options]
 addopts = "--cov=anyvar --cov-report term-missing"
 testpaths = ["tests"]
-<<<<<<< HEAD
 pythonpath = ["src"]
-=======
 markers = [
     "ci_ok: tests safe to run in CI",
 ]
->>>>>>> f882b233
 
 [tool.coverage.run]
 branch = true
