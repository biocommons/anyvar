--- conflicted
+++ resolved
@@ -21,14 +21,4 @@
 
     resolver = jsonschema.RefResolver.from_schema(spec)
     data = response.json()
-<<<<<<< HEAD
-    jsonschema.validate(instance=data, schema=resp_schema, resolver=resolver)
-
-
-# def test_summary_statistics(client: TestClient):
-#     response = client.get("/stats/all")
-#     assert response.status_code == HTTPStatus.OK
-#     assert response.json() == {"variation_type": "all", "count": 3}
-=======
-    jsonschema.validate(instance=data, schema=resp_schema, resolver=resolver)
->>>>>>> 71f402b0
+    jsonschema.validate(instance=data, schema=resp_schema, resolver=resolver)