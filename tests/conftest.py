import json
import os
from pathlib import Path

import pytest
from fastapi.testclient import TestClient
from ga4gh.vrs import models
from pydantic import BaseModel

from anyvar.anyvar import AnyVar, create_storage, create_translator
from anyvar.restapi.main import app as anyvar_restapi
from anyvar.storage.base_storage import Storage
<<<<<<< HEAD
from anyvar.translate.translate import _Translator
from anyvar.utils.funcs import build_vrs_variant_from_dict
=======
>>>>>>> f882b233

pytest_plugins = ("celery.contrib.pytest",)


<<<<<<< HEAD
def pytest_collection_modifyitems(items):
    """Modify test items in place to ensure test modules run in a given order."""
    module_order = [
        "test_lifespan",
        "test_variation",
        "test_general",
        "test_location",
        "test_search",
        "test_annotate_vcf",
        "test_ingest_vcf",
        "test_storage_implementation",
        "test_no_db",
        "test_liftover",
    ]
    # remember to add new test modules to the order constant:
    assert len(module_order) == len(list(Path(__file__).parent.rglob("test_*.py")))
    items.sort(key=lambda i: module_order.index(i.module.__name__))


@pytest.fixture(scope="session", autouse=True)
def storage():
    """Provide API client instance as test fixture"""
    if "ANYVAR_TEST_STORAGE_URI" in os.environ:
        storage_uri = os.environ["ANYVAR_TEST_STORAGE_URI"]
    else:
        storage_uri = "postgresql://postgres:postgres@localhost:5432/anyvar_test"

    storage = create_storage(uri=storage_uri)
    storage.wipe_db()
    return storage


@pytest.fixture(scope="session")
def translator():
    return create_translator()


@pytest.fixture(scope="session")
def client(storage: Storage, translator: _Translator):
    anyvar_restapi.state.anyvar = AnyVar(object_store=storage, translator=translator)
    return TestClient(app=anyvar_restapi)


=======
>>>>>>> f882b233
@pytest.fixture(scope="session")
def test_data_dir() -> Path:
    """Provide Path instance pointing to test data directory"""
    return Path(__file__).parent / "data"


@pytest.fixture(scope="session")
def alleles(test_data_dir: Path):
    class _AlleleFixture(BaseModel):
        """Validate data structure in variations.json"""

        variation: models.Allele
        comment: str | None = None
        register_params: dict[str, str | int] | None = None

    with (test_data_dir / "variations.json").open() as f:
        data = json.load(f)
        alleles = data["alleles"]
        for allele in alleles.values():
            assert _AlleleFixture(**allele), f"Not a valid allele fixture: {allele}"
        return alleles


@pytest.fixture(scope="session")
def copy_number_variations(test_data_dir: Path):
    class _CopyNumberFixture(BaseModel):
        """Validate data structure in variations.json"""

        variation: models.CopyNumberChange | models.CopyNumberCount
        comment: str | None = None
        register_params: dict[str, str | int] | None = None

    with (test_data_dir / "variations.json").open() as f:
        data = json.load(f)
        cns = data["copy_numbers"]
        for cn in cns.values():
            assert _CopyNumberFixture(**cn), (
                f"Not a valid copy number variation fixture: {cn}"
            )
        return cns


@pytest.fixture(scope="session")
def celery_config():
    return {
        "broker_url": os.environ.get("CELERY_BROKER_URL", "redis://"),
        "result_backend": os.environ.get("CELERY_BACKEND_URL", "redis://"),
        "task_default_queue": "anyvar_q",
        "event_queue_prefix": "anyvar_ev",
        "task_serializer": "json",
        "result_serializer": "json",
        "accept_content": ["application/json"],
    }


@pytest.fixture(scope="module")
def storage():
    """Provide live storage instance from factory.

    Configures from env var ``ANYVAR_TEST_STORAGE_URI``. Defaults to a Postgres DB
    named ``anyvar_test``
    """
    storage_uri = os.environ.get(
        "ANYVAR_TEST_STORAGE_URI",
        "postgresql://postgres:postgres@localhost:5432/anyvar_test",
    )
    storage = create_storage(uri=storage_uri)
    storage.wipe_db()
    return storage


@pytest.fixture(scope="module")
def anyvar_instance(storage: Storage):
    """Provide a test AnyVar instance"""
    translator = create_translator()
    return AnyVar(object_store=storage, translator=translator)


@pytest.fixture(scope="module")
def restapi_client(anyvar_instance: AnyVar):
    anyvar_restapi.state.anyvar = anyvar_instance
    return TestClient(app=anyvar_restapi)<|MERGE_RESOLUTION|>--- conflicted
+++ resolved
@@ -10,61 +10,11 @@
 from anyvar.anyvar import AnyVar, create_storage, create_translator
 from anyvar.restapi.main import app as anyvar_restapi
 from anyvar.storage.base_storage import Storage
-<<<<<<< HEAD
 from anyvar.translate.translate import _Translator
-from anyvar.utils.funcs import build_vrs_variant_from_dict
-=======
->>>>>>> f882b233
 
 pytest_plugins = ("celery.contrib.pytest",)
 
 
-<<<<<<< HEAD
-def pytest_collection_modifyitems(items):
-    """Modify test items in place to ensure test modules run in a given order."""
-    module_order = [
-        "test_lifespan",
-        "test_variation",
-        "test_general",
-        "test_location",
-        "test_search",
-        "test_annotate_vcf",
-        "test_ingest_vcf",
-        "test_storage_implementation",
-        "test_no_db",
-        "test_liftover",
-    ]
-    # remember to add new test modules to the order constant:
-    assert len(module_order) == len(list(Path(__file__).parent.rglob("test_*.py")))
-    items.sort(key=lambda i: module_order.index(i.module.__name__))
-
-
-@pytest.fixture(scope="session", autouse=True)
-def storage():
-    """Provide API client instance as test fixture"""
-    if "ANYVAR_TEST_STORAGE_URI" in os.environ:
-        storage_uri = os.environ["ANYVAR_TEST_STORAGE_URI"]
-    else:
-        storage_uri = "postgresql://postgres:postgres@localhost:5432/anyvar_test"
-
-    storage = create_storage(uri=storage_uri)
-    storage.wipe_db()
-    return storage
-
-
-@pytest.fixture(scope="session")
-def translator():
-    return create_translator()
-
-
-@pytest.fixture(scope="session")
-def client(storage: Storage, translator: _Translator):
-    anyvar_restapi.state.anyvar = AnyVar(object_store=storage, translator=translator)
-    return TestClient(app=anyvar_restapi)
-
-
-=======
->>>>>>> f882b233
 @pytest.fixture(scope="session")
 def test_data_dir() -> Path:
     """Provide Path instance pointing to test data directory"""
@@ -136,10 +86,14 @@
     return storage
 
 
+@pytest.fixture(scope="session")
+def translator():
+    return create_translator()
+
+
 @pytest.fixture(scope="module")
-def anyvar_instance(storage: Storage):
+def anyvar_instance(storage: Storage, translator: _Translator):
     """Provide a test AnyVar instance"""
-    translator = create_translator()
     return AnyVar(object_store=storage, translator=translator)
 
 
