--- conflicted
+++ resolved
@@ -14,10 +14,6 @@
 
 def test_adding_stuff():
     sf = NoObjectStore()
-<<<<<<< HEAD
-    sf.setup()
-=======
->>>>>>> 71f402b0
     sf.add_objects([MockVRSObject("01"), MockVRSObject("02")])
     sf.wait_for_writes()
     assert len(list(sf.get_all_object_ids())) == 0
