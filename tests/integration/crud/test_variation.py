--- conflicted
+++ resolved
@@ -5,14 +5,11 @@
 import pytest
 from fastapi.testclient import TestClient
 
-<<<<<<< HEAD
 from anyvar.restapi.main import (
-    PUT_VARIATION_EXAMPLE_PAYLOAD,
     PUT_VRS_VARIATION_EXAMPLE_PAYLOAD,
+    VARIATION_EXAMPLE_PAYLOAD,
 )
-=======
 from anyvar.utils.liftover_utils import ReferenceAssembly
->>>>>>> 6cc04e62
 
 
 def test_put_allele(restapi_client: TestClient, alleles: dict):
@@ -50,7 +47,7 @@
 
 
 def test_put_variation_example(restapi_client: TestClient, alleles: dict):
-    resp = restapi_client.put("/variation", json=PUT_VARIATION_EXAMPLE_PAYLOAD)
+    resp = restapi_client.put("/variation", json=VARIATION_EXAMPLE_PAYLOAD)
     assert resp.status_code == HTTPStatus.OK
     expected_id = "ga4gh:VA.d6ru7RcuVO0-v3TtPFX5fZz-GLQDhMVb"
     assert resp.json()["object_id"] == expected_id
