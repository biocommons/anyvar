"""Test variation endpoints"""

from http import HTTPStatus

import pytest
from fastapi.testclient import TestClient

from anyvar.utils.liftover_utils import ReferenceAssembly


def test_put_allele(restapi_client: TestClient, alleles: dict):
    def assert_put_ok(client, payload, object_id):
        resp = client.put("/variation", json=payload)
        assert resp.status_code == HTTPStatus.OK
        assert resp.json()["object"]["id"] == object_id

    for allele_id, allele in alleles.items():
        register_params = allele.get("register_params")

        if not register_params:
            continue

        assert_put_ok(restapi_client, register_params, allele_id)

        if register_params.get("assembly_name") == ReferenceAssembly.GRCH38.value:
            register_params.pop("assembly_name")
            assert_put_ok(restapi_client, register_params, allele_id)

    # confirm idempotency
    test_allele_id = "ga4gh:VA.rQBlRht2jfsSp6TpX3xhraxtmgXNKvQf"
    test_allele_fixture = alleles[test_allele_id]
    assert_put_ok(
        restapi_client, test_allele_fixture["register_params"], test_allele_id
    )

    # try unsupported variation type
    resp = restapi_client.put("/variation", json={"definition": "BRAF amplification"})
    assert resp.status_code == HTTPStatus.OK
    resp_json = resp.json()
    assert resp_json["messages"] == ['Unable to translate "BRAF amplification"']
    assert "object" not in resp_json
    assert "object_id" not in resp_json


def test_put_vrs_variation_allele(restapi_client: TestClient, alleles: dict):
    for allele_id, allele_fixture in alleles.items():
        resp = restapi_client.put("/vrs_variation", json=allele_fixture["variation"])
        assert resp.status_code == HTTPStatus.OK
        assert resp.json()["object_id"] == allele_id


def test_get_allele(restapi_client: TestClient, preloaded_alleles):
    for allele_id, allele_fixture in preloaded_alleles.items():
        resp = restapi_client.get(f"/object/{allele_id}")
        assert resp.status_code == HTTPStatus.OK
        assert resp.json()["data"] == allele_fixture["variation"]

    bad_resp = restapi_client.get("/object/ga4gh:VA.invalid7DSM9KE3Z0LntAukLqm0K2ENn")
    assert bad_resp.status_code == HTTPStatus.NOT_FOUND


<<<<<<< HEAD
# @pytest.fixture(scope="module")
# def copy_numbers(test_data_dir) -> dict:
#     """Provide copy_numbers fixture object."""
#     with (test_data_dir / "variations.json").open() as f:
#         return json.load(f)["copy_numbers"]

# def test_get_copy_numbers(restapi_client, copy_numbers):
#     for copy_number_id, copy_number in copy_numbers.items():
#         resp = restapi_client.get(f"/object/{copy_number_id}")
#         assert resp.status_code == HTTPStatus.OK
#         assert resp.json()["data"] == copy_number["copy_number_response"]["object"]

#     bad_resp = restapi_client.get("/allele/ga4gh:CX.invalid")
#     assert bad_resp.status_code == HTTPStatus.NOT_FOUND

# def test_put_copy_number(restapi_client, copy_numbers):
#     for copy_number_id, copy_number in copy_numbers.items():
#         resp = restapi_client.put("/object", json=copy_number["params"])
#         assert resp.status_code == HTTPStatus.OK
#         assert resp.json()["object"]["id"] == copy_number_id

#     # try unsupported variation type
#     resp = restapi_client.put("/object", json={"definition": "BRAF amplification"})
#     assert resp.status_code == HTTPStatus.OK
#     resp_json = resp.json()
#     assert resp_json["messages"] == ['Unable to translate "BRAF amplification"']
#     assert "object" not in resp_json

# def test_put_vrs_copy_number(restapi_client, copy_numbers):
#     for copy_number_id, copy_number in copy_numbers.items():
#         params = deepcopy(copy_number["copy_number_response"]["object"])
#         resp = restapi_client.put("/vrs_variation", json=params)
#         assert resp.status_code == HTTPStatus.OK
#         assert resp.json()["object_id"] == copy_number_id
=======
def test_post_variation_registered(restapi_client: TestClient, preloaded_alleles):
    """Test POST method when variation has already been registered"""
    for allele_fixture in preloaded_alleles.values():
        if "register_params" not in allele_fixture:
            continue

        resp = restapi_client.post("/variation", json=allele_fixture["register_params"])
        assert resp.status_code == HTTPStatus.OK
        assert resp.json() == {"data": allele_fixture["variation"], "messages": []}


def test_post_variation_not_registered(storage, restapi_client: TestClient, alleles):
    """Test POST method when variation has not been registered"""
    storage.wipe_db()
    for allele_id, allele_fixture in alleles.items():
        if "register_params" not in allele_fixture:
            continue

        resp = restapi_client.post("/variation", json=allele_fixture["register_params"])
        assert resp.status_code == HTTPStatus.NOT_FOUND
        assert resp.json() == {"detail": f"Variation {allele_id} not found"}


@pytest.mark.parametrize(
    ("definition", "err_msg"),
    [
        (
            "GRCh38/hg38 7p22.3-q36.3(chr7:54185-159282390)x1",
            "Unable to translate 'GRCh38/hg38 7p22.3-q36.3(chr7:54185-159282390)x1'",
        ),
        (
            "NC_000007.13:g.36561662_36561663deletion",
            "Unsupported HGVS 'NC_000007.13:g.36561662_36561663deletion'",
        ),
        ("19-44908822-A-T", "Invalid definition '19-44908822-A-T'"),
    ],
)
def test_post_variation_invalid_request(
    restapi_client: TestClient, definition, err_msg
):
    """Test POST method with invalid requests"""
    resp = restapi_client.post("/variation", json={"definition": definition})
    assert resp.status_code == HTTPStatus.OK
    assert resp.json() == {"messages": [err_msg]}
>>>>>>> 6cc04e62
<|MERGE_RESOLUTION|>--- conflicted
+++ resolved
@@ -59,42 +59,6 @@
     assert bad_resp.status_code == HTTPStatus.NOT_FOUND
 
 
-<<<<<<< HEAD
-# @pytest.fixture(scope="module")
-# def copy_numbers(test_data_dir) -> dict:
-#     """Provide copy_numbers fixture object."""
-#     with (test_data_dir / "variations.json").open() as f:
-#         return json.load(f)["copy_numbers"]
-
-# def test_get_copy_numbers(restapi_client, copy_numbers):
-#     for copy_number_id, copy_number in copy_numbers.items():
-#         resp = restapi_client.get(f"/object/{copy_number_id}")
-#         assert resp.status_code == HTTPStatus.OK
-#         assert resp.json()["data"] == copy_number["copy_number_response"]["object"]
-
-#     bad_resp = restapi_client.get("/allele/ga4gh:CX.invalid")
-#     assert bad_resp.status_code == HTTPStatus.NOT_FOUND
-
-# def test_put_copy_number(restapi_client, copy_numbers):
-#     for copy_number_id, copy_number in copy_numbers.items():
-#         resp = restapi_client.put("/object", json=copy_number["params"])
-#         assert resp.status_code == HTTPStatus.OK
-#         assert resp.json()["object"]["id"] == copy_number_id
-
-#     # try unsupported variation type
-#     resp = restapi_client.put("/object", json={"definition": "BRAF amplification"})
-#     assert resp.status_code == HTTPStatus.OK
-#     resp_json = resp.json()
-#     assert resp_json["messages"] == ['Unable to translate "BRAF amplification"']
-#     assert "object" not in resp_json
-
-# def test_put_vrs_copy_number(restapi_client, copy_numbers):
-#     for copy_number_id, copy_number in copy_numbers.items():
-#         params = deepcopy(copy_number["copy_number_response"]["object"])
-#         resp = restapi_client.put("/vrs_variation", json=params)
-#         assert resp.status_code == HTTPStatus.OK
-#         assert resp.json()["object_id"] == copy_number_id
-=======
 def test_post_variation_registered(restapi_client: TestClient, preloaded_alleles):
     """Test POST method when variation has already been registered"""
     for allele_fixture in preloaded_alleles.values():
@@ -115,7 +79,7 @@
 
         resp = restapi_client.post("/variation", json=allele_fixture["register_params"])
         assert resp.status_code == HTTPStatus.NOT_FOUND
-        assert resp.json() == {"detail": f"Variation {allele_id} not found"}
+        assert resp.json() == {"detail": f"VRS Object {allele_id} not found"}
 
 
 @pytest.mark.parametrize(
@@ -138,5 +102,4 @@
     """Test POST method with invalid requests"""
     resp = restapi_client.post("/variation", json={"definition": definition})
     assert resp.status_code == HTTPStatus.OK
-    assert resp.json() == {"messages": [err_msg]}
->>>>>>> 6cc04e62
+    assert resp.json() == {"messages": [err_msg]}