{
  "alleles": {
    "ga4gh:VA.GbDZmcmmWJngURaODSrbbLWgNEeSYhFB": {
      "params": {
        "definition": "NC_000010.11:g.87894077C>T"
      },
      "allele_response": {
        "messages": [],
        "object": {
          "id": "ga4gh:VA.GbDZmcmmWJngURaODSrbbLWgNEeSYhFB",
          "location": {
            "id": "ga4gh:SL.aCMcqLGKClwMWEDx3QWe4XSiGDlKXdB8",
            "end": 87894077,
            "start": 87894076,
            "sequenceReference": {
              "refgetAccession": "SQ.ss8r_wB0-b9r44TQTMmVTI92884QvBiB",
              "type": "SequenceReference"
            },
            "type": "SequenceLocation"
          },
          "state": {
            "sequence": "T",
            "type": "LiteralSequenceExpression"
          },
          "type": "Allele"
        }
      },
      "location_id": "ga4gh:SL.aCMcqLGKClwMWEDx3QWe4XSiGDlKXdB8"
    },
    "ga4gh:VA.EB-JEr9jnAjzL_zjxzBqRgGMREVCv31v": {
      "params": {
        "definition": "NM_000551.3:c.1A>T"
      },
      "allele_response": {
        "messages": [],
        "object": {
          "id": "ga4gh:VA.EB-JEr9jnAjzL_zjxzBqRgGMREVCv31v",
          "type": "Allele",
          "location": {
            "id": "ga4gh:SL.-FaQ9J0LDvasaUpfLKstbyDx8nUld9fl",
            "type": "SequenceLocation",
            "sequenceReference": {
              "refgetAccession": "SQ.v_QTc1p-MUYdgrRv4LMT6ByXIOsdw3C_",
              "type": "SequenceReference"
            },
            "start": 0,
            "end": 1
          },
          "state": {
            "type": "LiteralSequenceExpression",
            "sequence": "T"
          }
        }
      },
      "location_id": "ga4gh:SL.-FaQ9J0LDvasaUpfLKstbyDx8nUld9fl"
    }
  },
  "copy_numbers": {
    "ga4gh:CX.UvIENZGNmCM5j38yHueYdd-BZLn-aLJM": {
      "params": {
        "definition": "NC_000013.11:g.26440969_26443305del",
<<<<<<< HEAD
        "copy_change": "efo:0030069"
=======
        "copy_change": "efo:0030069",
        "input_type": "CopyNumberChange"
>>>>>>> 472d87f0
      },
      "copy_number_response": {
        "messages": [],
        "object": {
          "id": "ga4gh:CX.UvIENZGNmCM5j38yHueYdd-BZLn-aLJM",
          "location": {
            "id": "ga4gh:SL.XBjSbazxe6h8lI14zfXIxqt6J718QEec",
            "start": 26440968,
            "end": 26443305,
            "sequenceReference": {
              "refgetAccession": "SQ._0wi-qoDrvram155UmcSC-zA5ZK4fpLT",
              "type": "SequenceReference"
            },
            "type": "SequenceLocation"
          },
          "copyChange": "efo:0030069",
          "type": "CopyNumberChange"
        }
      },
      "location_id": "ga4gh:SL.XBjSbazxe6h8lI14zfXIxqt6J718QEec"
    },
    "ga4gh:CN.tPLSlUBW6j2dVHv0G81U_IFXt4Xawo7J": {
      "params": {
        "definition": "NC_000013.11:g.26440969_26443305del",
<<<<<<< HEAD
        "copies": 1
=======
        "copies": 1,
        "input_type": "CopyNumberCount"
>>>>>>> 472d87f0
      },
      "copy_number_response": {
        "messages": [],
        "object": {
          "id": "ga4gh:CN.tPLSlUBW6j2dVHv0G81U_IFXt4Xawo7J",
          "location": {
            "id": "ga4gh:SL.XBjSbazxe6h8lI14zfXIxqt6J718QEec",
            "start": 26440968,
            "end": 26443305,
            "sequenceReference": {
              "refgetAccession": "SQ._0wi-qoDrvram155UmcSC-zA5ZK4fpLT",
              "type": "SequenceReference"
            },
            "type": "SequenceLocation"
          },
          "copies": 1,
          "type": "CopyNumberCount"
        }
      },
      "location_id": "ga4gh:SL.XBjSbazxe6h8lI14zfXIxqt6J718QEec"
    }
  }
}<|MERGE_RESOLUTION|>--- conflicted
+++ resolved
@@ -59,12 +59,8 @@
     "ga4gh:CX.UvIENZGNmCM5j38yHueYdd-BZLn-aLJM": {
       "params": {
         "definition": "NC_000013.11:g.26440969_26443305del",
-<<<<<<< HEAD
-        "copy_change": "efo:0030069"
-=======
         "copy_change": "efo:0030069",
         "input_type": "CopyNumberChange"
->>>>>>> 472d87f0
       },
       "copy_number_response": {
         "messages": [],
@@ -89,12 +85,8 @@
     "ga4gh:CN.tPLSlUBW6j2dVHv0G81U_IFXt4Xawo7J": {
       "params": {
         "definition": "NC_000013.11:g.26440969_26443305del",
-<<<<<<< HEAD
-        "copies": 1
-=======
         "copies": 1,
         "input_type": "CopyNumberCount"
->>>>>>> 472d87f0
       },
       "copy_number_response": {
         "messages": [],
