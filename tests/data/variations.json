{
  "alleles": {
    "ga4gh:VA.d6ru7RcuVO0-v3TtPFX5fZz-GLQDhMVb": {
      "variation": {
        "id": "ga4gh:VA.d6ru7RcuVO0-v3TtPFX5fZz-GLQDhMVb",
        "type": "Allele",
        "digest": "d6ru7RcuVO0-v3TtPFX5fZz-GLQDhMVb",
        "location": {
          "id": "ga4gh:SL.JOFKL4nL5mRUlO_xLwQ8VOD1v7mxhs3I",
          "type": "SequenceLocation",
          "digest": "JOFKL4nL5mRUlO_xLwQ8VOD1v7mxhs3I",
          "sequenceReference": {
            "type": "SequenceReference",
            "refgetAccession": "SQ.IW78mgV5Cqf6M24hy52hPjyyo5tCCd86"
          },
          "start": 36561661,
          "end": 36561663
        },
        "state": {
          "type": "ReferenceLengthExpression",
          "length": 0,
          "sequence": "",
          "repeatSubunitLength": 2
        }
      },
<<<<<<< HEAD
      "comment": "NC_000007.13:g.36561662_36561663del -- grch37 liftover from VA.QiKnpRR8S7SPoUE-RMUJJbT-RS1akuHA. Example from PUT /variation"
=======
      "comment": "grch37 liftover from VA.QiKnpRR8S7SPoUE-RMUJJbT-RS1akuHA. Example from PUT /variation"
>>>>>>> f882b233
    },
    "ga4gh:VA.QiKnpRR8S7SPoUE-RMUJJbT-RS1akuHA": {
      "variation": {
        "id": "ga4gh:VA.QiKnpRR8S7SPoUE-RMUJJbT-RS1akuHA",
        "digest": "QiKnpRR8S7SPoUE-RMUJJbT-RS1akuHA",
        "type": "Allele",
        "location": {
          "id": "ga4gh:SL.0FYyfN4jIyShfruHwdYrSQ-2qmvuVNFK",
          "digest": "0FYyfN4jIyShfruHwdYrSQ-2qmvuVNFK",
          "type": "SequenceLocation",
          "sequenceReference": {
            "refgetAccession": "SQ.F-LrLMe1SRpfUZHkQmvkVKFEGaoDeHul",
            "type": "SequenceReference"
          },
          "start": 36522055,
          "end": 36522057
        },
        "state": {
          "type": "ReferenceLengthExpression",
          "length": 0,
          "sequence": "",
          "repeatSubunitLength": 2
        }
      },
      "comment": "grch38 liftover from VA.d6ru7RcuVO0-v3TtPFX5fZz-GLQDhMVb"
    },
    "ga4gh:VA.Otc5ovrw906Ack087o1fhegB4jDRqCAe": {
      "variation": {
        "id": "ga4gh:VA.Otc5ovrw906Ack087o1fhegB4jDRqCAe",
        "type": "Allele",
        "digest": "Otc5ovrw906Ack087o1fhegB4jDRqCAe",
        "location": {
          "id": "ga4gh:SL.nhul5x5P_fKjGEpY9PEkMIekJfZaKom2",
          "type": "SequenceLocation",
          "digest": "nhul5x5P_fKjGEpY9PEkMIekJfZaKom2",
          "sequenceReference": {
            "type": "SequenceReference",
            "refgetAccession": "SQ.F-LrLMe1SRpfUZHkQmvkVKFEGaoDeHul"
          },
          "start": 140753335,
          "end": 140753336
        },
        "state": { "type": "LiteralSequenceExpression", "sequence": "T" }
      },
<<<<<<< HEAD
      "comment": "BRAF V600E (genomic), grch38. liftover to VA.nmp-bzYpO00NYIqr3CaVF0ZH2ZpSj1ly"
    },
    "ga4gh:VA.VrGVDMrq3BCWHIopVxMDtVpMOrxjfQJC": {
      "variation": {
        "id": "ga4gh:VA.VrGVDMrq3BCWHIopVxMDtVpMOrxjfQJC",
        "type": "Allele",
        "digest": "VrGVDMrq3BCWHIopVxMDtVpMOrxjfQJC",
        "location": {
          "id": "ga4gh:SL.2d7zDEoMgH0So2wMaM9tLL_Pg6ckqiqb",
          "type": "SequenceLocation",
          "digest": "2d7zDEoMgH0So2wMaM9tLL_Pg6ckqiqb",
          "sequenceReference": {
            "type": "SequenceReference",
            "refgetAccession": "SQ.cQvw4UsHHRRlogxbWCB8W-mKD4AraM9y"
          },
          "start": 1799,
          "end": 1800,
          "sequence": null
        },
        "state": {
          "type": "LiteralSequenceExpression",
          "sequence": "A"
        }
      },
      "comment": "BRAF V600E, grch38, transcript variant"
    },
    "ga4gh:VA.nmp-bzYpO00NYIqr3CaVF0ZH2ZpSj1ly": {
      "variation": {
        "id": "ga4gh:VA.nmp-bzYpO00NYIqr3CaVF0ZH2ZpSj1ly",
        "type": "Allele",
        "digest": "nmp-bzYpO00NYIqr3CaVF0ZH2ZpSj1ly",
        "location": {
          "id": "ga4gh:SL.hVna-JOV5bBTGdXexL--IQm135MG3bGT",
          "type": "SequenceLocation",
          "digest": "hVna-JOV5bBTGdXexL--IQm135MG3bGT",
          "sequenceReference": {
            "type": "SequenceReference",
            "refgetAccession": "SQ.IW78mgV5Cqf6M24hy52hPjyyo5tCCd86"
          },
          "start": 140453135,
          "end": 140453136
        },
        "state": { "type": "LiteralSequenceExpression", "sequence": "T" }
      },
      "comment": "BRAF V600E (genomic), grch37. liftover to VA.Otc5ovrw906Ack087o1fhegB4jDRqCAe"
    },
    "ga4gh:VA.jm5N6PIwuQ8H0rBZCqxOVMlZN7lGvCrX": {
      "variation": {
        "id": "ga4gh:VA.jm5N6PIwuQ8H0rBZCqxOVMlZN7lGvCrX",
        "type": "Allele",
        "digest": "jm5N6PIwuQ8H0rBZCqxOVMlZN7lGvCrX",
        "location": {
          "id": "ga4gh:SL.tfIrqhTnxF6iVIb1SOtjGR8CFgKVL_qf",
          "type": "SequenceLocation",
          "digest": "tfIrqhTnxF6iVIb1SOtjGR8CFgKVL_qf",
          "sequenceReference": {
            "type": "SequenceReference",
            "refgetAccession": "SQ.F-LrLMe1SRpfUZHkQmvkVKFEGaoDeHul"
          },
          "start": 55174014,
          "end": 55174015
        },
        "state": { "type": "LiteralSequenceExpression", "sequence": "C" }
      },
      "comment": "NM_005228.5(EGFR):c.2156G>C (p.Gly719Ala) -- VCV000045225.8"
    },
    "ga4gh:VA.J-gW7La8EblIdT1MfqZzhzbO26lkEH7D": {
      "variation": {
        "id": "ga4gh:VA.J-gW7La8EblIdT1MfqZzhzbO26lkEH7D",
        "type": "Allele",
        "digest": "J-gW7La8EblIdT1MfqZzhzbO26lkEH7D",
        "location": {
          "id": "ga4gh:SL.yuqVJ7v6Q1h7-oXiyVToQn0AsukMMRb8",
          "type": "SequenceLocation",
          "digest": "yuqVJ7v6Q1h7-oXiyVToQn0AsukMMRb8",
          "sequenceReference": {
            "type": "SequenceReference",
            "refgetAccession": "SQ.VNBualIltAyi2AI_uXcKU7M9XUOuA7MS"
          },
          "start": 178921548,
          "end": 178921549
        },
        "state": { "type": "LiteralSequenceExpression", "sequence": "G" }
      },
      "comment": "grch37, lifts over to 9gW_iJbQAIO3SIxJ9ACyAZA1X2lEgO39"
    },
    "ga4gh:VA.9gW_iJbQAIO3SIxJ9ACyAZA1X2lEgO39": {
      "variation": {
        "id": "ga4gh:VA.9gW_iJbQAIO3SIxJ9ACyAZA1X2lEgO39",
        "digest": "9gW_iJbQAIO3SIxJ9ACyAZA1X2lEgO39",
        "type": "Allele",
        "location": {
          "id": "ga4gh:SL.sK161kPiQBsm-qOErlsNRXeT3nvoTLLn",
          "digest": "sK161kPiQBsm-qOErlsNRXeT3nvoTLLn",
          "sequenceReference": {
            "refgetAccession": "SQ.Zu7h9AggXxhTaGVsy7h_EZSChSZGcmgX",
            "type": "SequenceReference"
          },
          "start": 179203760,
          "end": 179203761,
          "type": "SequenceLocation"
        },
        "state": { "sequence": "G", "type": "LiteralSequenceExpression" }
      },
      "comment": "allele_int_unknown_grch38_variant, lifts over to VA.J-gW7La8EblIdT1MfqZzhzbO26lkEH7D"
    },
    "ga4gh:VA.K7akyz9PHB0wg8wBNVlWAAdvMbJUJJfU": {
      "register_params": {
        "definition": "NC_000010.11:g.87894077C>T"
      },
=======
      "comment": "BRAF V600E, grch38. liftover to VA.nmp-bzYpO00NYIqr3CaVF0ZH2ZpSj1ly"
    },
    "ga4gh:VA.nmp-bzYpO00NYIqr3CaVF0ZH2ZpSj1ly": {
      "variation": {
        "id": "ga4gh:VA.nmp-bzYpO00NYIqr3CaVF0ZH2ZpSj1ly",
        "type": "Allele",
        "digest": "nmp-bzYpO00NYIqr3CaVF0ZH2ZpSj1ly",
        "location": {
          "id": "ga4gh:SL.hVna-JOV5bBTGdXexL--IQm135MG3bGT",
          "type": "SequenceLocation",
          "digest": "hVna-JOV5bBTGdXexL--IQm135MG3bGT",
          "sequenceReference": {
            "type": "SequenceReference",
            "refgetAccession": "SQ.IW78mgV5Cqf6M24hy52hPjyyo5tCCd86"
          },
          "start": 140453135,
          "end": 140453136
        },
        "state": { "type": "LiteralSequenceExpression", "sequence": "T" }
      },
      "comment": "BRAF V600E, grch37. liftover to VA.Otc5ovrw906Ack087o1fhegB4jDRqCAe"
    },
    "ga4gh:VA.J-gW7La8EblIdT1MfqZzhzbO26lkEH7D": {
      "variation": {
        "id": "ga4gh:VA.J-gW7La8EblIdT1MfqZzhzbO26lkEH7D",
        "type": "Allele",
        "digest": "J-gW7La8EblIdT1MfqZzhzbO26lkEH7D",
        "location": {
          "id": "ga4gh:SL.yuqVJ7v6Q1h7-oXiyVToQn0AsukMMRb8",
          "type": "SequenceLocation",
          "digest": "yuqVJ7v6Q1h7-oXiyVToQn0AsukMMRb8",
          "sequenceReference": {
            "type": "SequenceReference",
            "refgetAccession": "SQ.VNBualIltAyi2AI_uXcKU7M9XUOuA7MS"
          },
          "start": 178921548,
          "end": 178921549
        },
        "state": { "type": "LiteralSequenceExpression", "sequence": "G" }
      },
      "comment": "grch37, lifts over to 9gW_iJbQAIO3SIxJ9ACyAZA1X2lEgO39"
    },
    "ga4gh:VA.9gW_iJbQAIO3SIxJ9ACyAZA1X2lEgO39": {
      "variation": {
        "id": "ga4gh:VA.9gW_iJbQAIO3SIxJ9ACyAZA1X2lEgO39",
        "digest": "9gW_iJbQAIO3SIxJ9ACyAZA1X2lEgO39",
        "type": "Allele",
        "location": {
          "id": "ga4gh:SL.sK161kPiQBsm-qOErlsNRXeT3nvoTLLn",
          "digest": "sK161kPiQBsm-qOErlsNRXeT3nvoTLLn",
          "sequenceReference": {
            "refgetAccession": "SQ.Zu7h9AggXxhTaGVsy7h_EZSChSZGcmgX",
            "type": "SequenceReference"
          },
          "start": 179203760,
          "end": 179203761,
          "type": "SequenceLocation"
        },
        "state": { "sequence": "G", "type": "LiteralSequenceExpression" }
      },
      "comment": "allele_int_unknown_grch38_variant, lifts over to VA.J-gW7La8EblIdT1MfqZzhzbO26lkEH7D"
    },
    "ga4gh:VA.K7akyz9PHB0wg8wBNVlWAAdvMbJUJJfU": {
      "register_params": {
        "definition": "NC_000010.11:g.87894077C>T"
      },
>>>>>>> f882b233
      "variation": {
        "digest": "K7akyz9PHB0wg8wBNVlWAAdvMbJUJJfU",
        "id": "ga4gh:VA.K7akyz9PHB0wg8wBNVlWAAdvMbJUJJfU",
        "location": {
          "digest": "01EH5o6V6VEyNUq68gpeTwKE7xOo-WAy",
          "id": "ga4gh:SL.01EH5o6V6VEyNUq68gpeTwKE7xOo-WAy",
          "start": 87894076,
          "end": 87894077,
          "sequenceReference": {
            "refgetAccession": "SQ.ss8r_wB0-b9r44TQTMmVTI92884QvBiB",
            "type": "SequenceReference"
          },
          "type": "SequenceLocation"
        },
        "state": {
          "sequence": "T",
          "type": "LiteralSequenceExpression"
        },
        "type": "Allele"
      }
    },
    "ga4gh:VA.rQBlRht2jfsSp6TpX3xhraxtmgXNKvQf": {
      "register_params": {
        "definition": "NC_000010.10:g.89653834C>T"
      },
      "variation": {
        "id": "ga4gh:VA.rQBlRht2jfsSp6TpX3xhraxtmgXNKvQf",
        "digest": "rQBlRht2jfsSp6TpX3xhraxtmgXNKvQf",
        "location": {
          "id": "ga4gh:SL.WZec1uaNf5go9BVpBP2ts2kLhFqiCvMe",
          "digest": "WZec1uaNf5go9BVpBP2ts2kLhFqiCvMe",
          "start": 89653833,
          "end": 89653834,
          "sequenceReference": {
            "refgetAccession": "SQ.-BOZ8Esn8J88qDwNiSEwUr5425UXdiGX",
            "type": "SequenceReference"
          },
          "type": "SequenceLocation"
        },
        "state": {
          "sequence": "T",
          "type": "LiteralSequenceExpression"
        },
        "type": "Allele"
      }
    },
    "ga4gh:VA.1FzYrqG-7jB3Wr46eIL_L5BWElQZEB7i": {
      "register_params": {
        "definition": "NM_000551.3:c.1A>T"
      },
      "variation": {
        "digest": "1FzYrqG-7jB3Wr46eIL_L5BWElQZEB7i",
        "id": "ga4gh:VA.1FzYrqG-7jB3Wr46eIL_L5BWElQZEB7i",
        "location": {
          "digest": "WoWgQNl0L6EkWkW_xRl0TSwzmzh-Z3FD",
          "id": "ga4gh:SL.WoWgQNl0L6EkWkW_xRl0TSwzmzh-Z3FD",
          "start": 213,
          "end": 214,
          "sequenceReference": {
            "refgetAccession": "SQ.v_QTc1p-MUYdgrRv4LMT6ByXIOsdw3C_",
            "type": "SequenceReference"
          },
          "type": "SequenceLocation"
        },
        "state": {
          "type": "LiteralSequenceExpression",
          "sequence": "T"
        },
        "type": "Allele"
      }
    },
    "ga4gh:VA.4dEsVNR2JC_ZiHsYSGZgariIUOfYl6a0": {
      "variation": {
        "digest": "4dEsVNR2JC_ZiHsYSGZgariIUOfYl6a0",
        "id": "ga4gh:VA.4dEsVNR2JC_ZiHsYSGZgariIUOfYl6a0",
        "type": "Allele",
        "location": {
          "id": "ga4gh:SL.WROR90lhzJwgTPgxZx8dRP4Vcjr3BdDi",
          "digest": "WROR90lhzJwgTPgxZx8dRP4Vcjr3BdDi",
          "type": "SequenceLocation",
          "start": 45103598,
          "end": 45103599,
          "sequenceReference": {
            "refgetAccession": "SQ.JY7UegcaYT-M0PYn1yDGQ_4XJsa-DsXq",
            "type": "SequenceReference"
          }
        },
        "state": { "sequence": "T", "type": "LiteralSequenceExpression" }
      },
      "comment": "grch36"
    },
    "ga4gh:VA.qP-qtMJqKhTEJfpTdAZN9CoIFCRKv4kg": {
      "variation": {
        "id": "ga4gh:VA.qP-qtMJqKhTEJfpTdAZN9CoIFCRKv4kg",
        "type": "Allele",
        "digest": "qP-qtMJqKhTEJfpTdAZN9CoIFCRKv4kg",
        "location": {
          "id": "ga4gh:SL.VqjvHF-g0sA8syECkQvnsVlK66zHtrHU",
          "type": "SequenceLocation",
          "digest": "VqjvHF-g0sA8syECkQvnsVlK66zHtrHU",
          "sequenceReference": {
            "type": "SequenceReference",
            "refgetAccession": "SQ.-BOZ8Esn8J88qDwNiSEwUr5425UXdiGX"
          },
          "start": 47087473,
          "end": 47087474
        },
        "state": { "type": "LiteralSequenceExpression", "sequence": "T" }
      },
      "comment": "grch37 -- cant liftover to grch38"
    },
    "ga4gh:VA.5-m9wM6WTY5osPxLFg1_bITsOwSoMFui": {
      "variation": {
        "digest": "5-m9wM6WTY5osPxLFg1_bITsOwSoMFui",
        "id": "ga4gh:VA.5-m9wM6WTY5osPxLFg1_bITsOwSoMFui",
        "location": {
          "digest": "IvygUHxpbRf558JG7ZuPYZrZhL_eMp0O",
          "end": 50150042,
          "id": "ga4gh:SL.IvygUHxpbRf558JG7ZuPYZrZhL_eMp0O",
          "sequenceReference": {
            "refgetAccession": "SQ.dLZ15tNO1Ur0IcGjwc3Sdi_0A6Yf4zm7",
            "type": "SequenceReference"
          },
          "start": 50150040,
          "type": "SequenceLocation"
        },
        "state": {
          "length": 4,
          "repeatSubunitLength": 2,
          "sequence": "GCGC",
          "type": "ReferenceLengthExpression"
        },
        "type": "Allele"
<<<<<<< HEAD
      },
      "comment": "uncovertible grch38 variant. see https://www.ncbi.nlm.nih.gov/clinvar/variation/3035826/?oq=NC_000017.11:50150040:GC:GCGC&m=NM_032595.5(PPP1R9B):c.472_473dup%20(p.Ala159fs)"
    },
    "ga4gh:VA.pc65jiqYvcLLocEPb3msu216eBQ3R-mr": {
      "variation": {
        "id": "ga4gh:VA.pc65jiqYvcLLocEPb3msu216eBQ3R-mr",
        "type": "Allele",
        "digest": "pc65jiqYvcLLocEPb3msu216eBQ3R-mr",
        "location": {
          "id": "ga4gh:SL.VTLPmLOmPBk5wFKyhEi89WRDjybjLmzZ",
          "type": "SequenceLocation",
          "digest": "VTLPmLOmPBk5wFKyhEi89WRDjybjLmzZ",
          "sequenceReference": {
            "type": "SequenceReference",
            "refgetAccession": "SQ.5m24V-2-XTPEeib-dyHFmi6czbYEUkrR"
          },
          "start": 890,
          "end": 904
        },
        "state": {
          "type": "ReferenceLengthExpression",
          "length": 5,
          "sequence": "CCATC",
          "repeatSubunitLength": 9
        }
      },
      "comment": "NM_000546.6(TP53):c.754_762del (p.Leu252_Ile254del) -- VCV000843641.13. Multi-base deletion that normalizes into an RLE"
    },
    "ga4gh:VA.uR23Z7AAFaLHhPUymUEYNG4o2CCE560T": {
      "variation": {
        "id": "ga4gh:VA.uR23Z7AAFaLHhPUymUEYNG4o2CCE560T",
        "type": "Allele",
        "digest": "uR23Z7AAFaLHhPUymUEYNG4o2CCE560T",
        "location": {
          "id": "ga4gh:SL.U8b3eMCw6QjGA9cnDx_KYxqbol0UrEKx",
          "type": "SequenceLocation",
          "digest": "U8b3eMCw6QjGA9cnDx_KYxqbol0UrEKx",
          "sequenceReference": {
            "type": "SequenceReference",
            "refgetAccession": "SQ.Ya6Rs7DHhDeg7YaOSg1EoNi3U_nQ9SvO"
          },
          "start": 10598981,
          "end": 10599291
        },
        "state": {
          "type": "LiteralSequenceExpression",
          "sequence": "AAAGCAGCAATAAACTCAAGGATAAATTAAGGAAATTGAATGAGCCACATTTGGAAGCAGTGTTGAGGCTAATATTCTGTCGCTTAAGGTTAAATTGCAACTGAGAGAGGTTCCGGAGAATCTGAAATCGGGGAGGCAACTTACTAGGATGCGAGGCATTCTGTGGCTGTAAAGGTCTTTGCTCAGTGAAGATTCTGTTGCAGCTATGGACACTGACAAAAGGTACTCACCTGCAATGATGTCCTCTTCTCCCCAGGGCTGACAGATGAAGAGATTGATATGGCCTTCCAGCAGTCGGGCACTGCTGCCGTAAAGCAGCAATAAACTCAAGGATAAATTAAGGAAATTGAATGAGCCACATTTGGAAGCAGTGTTGAGGCTAATATTCTGTCGCTTAAGGTTAAATTGCAACTGAGAGAGGTTCCGGAGAATCTGAAATCGGGGAGGCAACTTACTAGGATGCGAGGCATTCTGTGGCTGTAAAGGTCTTTGCTCAGTGAAGATTCTGTTGCAGCTATGGACACTGACAAAAGGTACTCACCTGCAATGATGTCCTCTTCTCCCCAGGGCTGACAGATGAAGAGATTGATATGGCCTTCCAGCAGTCGGGCACTGCTGCCG"
        }
      },
      "comment": "large insertion, VCV003663959.1"
=======
      },
      "comment": "uncovertible grch38 variant. see https://www.ncbi.nlm.nih.gov/clinvar/variation/3035826/?oq=NC_000017.11:50150040:GC:GCGC&m=NM_032595.5(PPP1R9B):c.472_473dup%20(p.Ala159fs)"
>>>>>>> f882b233
    }
  },
  "copy_numbers": {
    "ga4gh:CX.eVlFPLW5eFChqk1GX5QBpHent0UchVhG": {
      "register_params": {
        "definition": "NC_000013.11:g.26440969_26443305del",
        "copy_change": "complete genomic loss",
        "input_type": "CopyNumberChange"
      },
      "variation": {
        "id": "ga4gh:CX.eVlFPLW5eFChqk1GX5QBpHent0UchVhG",
        "type": "CopyNumberChange",
        "digest": "eVlFPLW5eFChqk1GX5QBpHent0UchVhG",
        "location": {
          "id": "ga4gh:SL.4akcjXlbAu4xBKnxjOL_b4DM_20HOCA3",
          "type": "SequenceLocation",
          "digest": "4akcjXlbAu4xBKnxjOL_b4DM_20HOCA3",
          "sequenceReference": {
            "type": "SequenceReference",
            "refgetAccession": "SQ._0wi-qoDrvram155UmcSC-zA5ZK4fpLT"
          },
          "start": 26440968,
          "end": 26443305
        },
        "copyChange": "complete genomic loss"
      },
      "object_id": "ga4gh:CX.eVlFPLW5eFChqk1GX5QBpHent0UchVhG"
    },
    "ga4gh:CN.QnU97C-cRW431O9qWia9UCVRBDvGDH7I": {
      "register_params": {
        "definition": "NC_000013.11:g.26440969_26443305del",
        "copies": 1,
        "input_type": "CopyNumberCount"
      },
      "variation": {
        "digest": "QnU97C-cRW431O9qWia9UCVRBDvGDH7I",
        "id": "ga4gh:CN.QnU97C-cRW431O9qWia9UCVRBDvGDH7I",
        "location": {
          "digest": "4akcjXlbAu4xBKnxjOL_b4DM_20HOCA3",
          "id": "ga4gh:SL.4akcjXlbAu4xBKnxjOL_b4DM_20HOCA3",
          "start": 26440968,
          "end": 26443305,
          "sequenceReference": {
            "refgetAccession": "SQ._0wi-qoDrvram155UmcSC-zA5ZK4fpLT",
            "type": "SequenceReference"
          },
          "type": "SequenceLocation"
        },
        "copies": 1,
        "type": "CopyNumberCount"
      }
    },
    "ga4gh:CN.CTCgVehH0FEqrlaOMhUsDjKwzavnQegk": {
      "variation": {
        "id": "ga4gh:CN.CTCgVehH0FEqrlaOMhUsDjKwzavnQegk",
        "type": "CopyNumberCount",
        "location": {
          "sequenceReference": {
            "type": "SequenceReference",
            "refgetAccession": "SQ.iy_UbUrvECxFRX5LPTH_KPojdlT7BKsf"
          },
          "start": [null, 29652251],
          "end": [29981821, null],
          "type": "SequenceLocation"
        },
        "copies": 3
      },
      "comment": "grch37 liftover of CN.fmrn873tRhAiNLybjHlftgHjcAEExPKQ. copynumber ranged positive strand."
    },
    "ga4gh:CN.fmrn873tRhAiNLybjHlftgHjcAEExPKQ": {
      "variation": {
        "id": "ga4gh:CN.fmrn873tRhAiNLybjHlftgHjcAEExPKQ",
        "type": "CopyNumberCount",
        "digest": "fmrn873tRhAiNLybjHlftgHjcAEExPKQ",
        "location": {
          "id": "ga4gh:SL.7HsIbSybxJRfiRNr2r0gz1JNsV-wJJfQ",
          "type": "SequenceLocation",
          "digest": "7HsIbSybxJRfiRNr2r0gz1JNsV-wJJfQ",
          "sequenceReference": {
            "type": "SequenceReference",
            "refgetAccession": "SQ.-A1QmD_MatoqxvgVxBLZTONHz9-c7nQo"
          },
          "start": [null, 30417575],
          "end": [31394018, null]
        },
        "copies": 3
      },
      "comment": "grch38 liftover of CN.CTCgVehH0FEqrlaOMhUsDjKwzavnQegk. copynumber ranged positive strand."
    }
  }
}<|MERGE_RESOLUTION|>--- conflicted
+++ resolved
@@ -23,11 +23,7 @@
           "repeatSubunitLength": 2
         }
       },
-<<<<<<< HEAD
       "comment": "NC_000007.13:g.36561662_36561663del -- grch37 liftover from VA.QiKnpRR8S7SPoUE-RMUJJbT-RS1akuHA. Example from PUT /variation"
-=======
-      "comment": "grch37 liftover from VA.QiKnpRR8S7SPoUE-RMUJJbT-RS1akuHA. Example from PUT /variation"
->>>>>>> f882b233
     },
     "ga4gh:VA.QiKnpRR8S7SPoUE-RMUJJbT-RS1akuHA": {
       "variation": {
@@ -72,7 +68,6 @@
         },
         "state": { "type": "LiteralSequenceExpression", "sequence": "T" }
       },
-<<<<<<< HEAD
       "comment": "BRAF V600E (genomic), grch38. liftover to VA.nmp-bzYpO00NYIqr3CaVF0ZH2ZpSj1ly"
     },
     "ga4gh:VA.VrGVDMrq3BCWHIopVxMDtVpMOrxjfQJC": {
@@ -89,8 +84,7 @@
             "refgetAccession": "SQ.cQvw4UsHHRRlogxbWCB8W-mKD4AraM9y"
           },
           "start": 1799,
-          "end": 1800,
-          "sequence": null
+          "end": 1800
         },
         "state": {
           "type": "LiteralSequenceExpression",
@@ -183,74 +177,6 @@
       "register_params": {
         "definition": "NC_000010.11:g.87894077C>T"
       },
-=======
-      "comment": "BRAF V600E, grch38. liftover to VA.nmp-bzYpO00NYIqr3CaVF0ZH2ZpSj1ly"
-    },
-    "ga4gh:VA.nmp-bzYpO00NYIqr3CaVF0ZH2ZpSj1ly": {
-      "variation": {
-        "id": "ga4gh:VA.nmp-bzYpO00NYIqr3CaVF0ZH2ZpSj1ly",
-        "type": "Allele",
-        "digest": "nmp-bzYpO00NYIqr3CaVF0ZH2ZpSj1ly",
-        "location": {
-          "id": "ga4gh:SL.hVna-JOV5bBTGdXexL--IQm135MG3bGT",
-          "type": "SequenceLocation",
-          "digest": "hVna-JOV5bBTGdXexL--IQm135MG3bGT",
-          "sequenceReference": {
-            "type": "SequenceReference",
-            "refgetAccession": "SQ.IW78mgV5Cqf6M24hy52hPjyyo5tCCd86"
-          },
-          "start": 140453135,
-          "end": 140453136
-        },
-        "state": { "type": "LiteralSequenceExpression", "sequence": "T" }
-      },
-      "comment": "BRAF V600E, grch37. liftover to VA.Otc5ovrw906Ack087o1fhegB4jDRqCAe"
-    },
-    "ga4gh:VA.J-gW7La8EblIdT1MfqZzhzbO26lkEH7D": {
-      "variation": {
-        "id": "ga4gh:VA.J-gW7La8EblIdT1MfqZzhzbO26lkEH7D",
-        "type": "Allele",
-        "digest": "J-gW7La8EblIdT1MfqZzhzbO26lkEH7D",
-        "location": {
-          "id": "ga4gh:SL.yuqVJ7v6Q1h7-oXiyVToQn0AsukMMRb8",
-          "type": "SequenceLocation",
-          "digest": "yuqVJ7v6Q1h7-oXiyVToQn0AsukMMRb8",
-          "sequenceReference": {
-            "type": "SequenceReference",
-            "refgetAccession": "SQ.VNBualIltAyi2AI_uXcKU7M9XUOuA7MS"
-          },
-          "start": 178921548,
-          "end": 178921549
-        },
-        "state": { "type": "LiteralSequenceExpression", "sequence": "G" }
-      },
-      "comment": "grch37, lifts over to 9gW_iJbQAIO3SIxJ9ACyAZA1X2lEgO39"
-    },
-    "ga4gh:VA.9gW_iJbQAIO3SIxJ9ACyAZA1X2lEgO39": {
-      "variation": {
-        "id": "ga4gh:VA.9gW_iJbQAIO3SIxJ9ACyAZA1X2lEgO39",
-        "digest": "9gW_iJbQAIO3SIxJ9ACyAZA1X2lEgO39",
-        "type": "Allele",
-        "location": {
-          "id": "ga4gh:SL.sK161kPiQBsm-qOErlsNRXeT3nvoTLLn",
-          "digest": "sK161kPiQBsm-qOErlsNRXeT3nvoTLLn",
-          "sequenceReference": {
-            "refgetAccession": "SQ.Zu7h9AggXxhTaGVsy7h_EZSChSZGcmgX",
-            "type": "SequenceReference"
-          },
-          "start": 179203760,
-          "end": 179203761,
-          "type": "SequenceLocation"
-        },
-        "state": { "sequence": "G", "type": "LiteralSequenceExpression" }
-      },
-      "comment": "allele_int_unknown_grch38_variant, lifts over to VA.J-gW7La8EblIdT1MfqZzhzbO26lkEH7D"
-    },
-    "ga4gh:VA.K7akyz9PHB0wg8wBNVlWAAdvMbJUJJfU": {
-      "register_params": {
-        "definition": "NC_000010.11:g.87894077C>T"
-      },
->>>>>>> f882b233
       "variation": {
         "digest": "K7akyz9PHB0wg8wBNVlWAAdvMbJUJJfU",
         "id": "ga4gh:VA.K7akyz9PHB0wg8wBNVlWAAdvMbJUJJfU",
@@ -384,7 +310,6 @@
           "type": "ReferenceLengthExpression"
         },
         "type": "Allele"
-<<<<<<< HEAD
       },
       "comment": "uncovertible grch38 variant. see https://www.ncbi.nlm.nih.gov/clinvar/variation/3035826/?oq=NC_000017.11:50150040:GC:GCGC&m=NM_032595.5(PPP1R9B):c.472_473dup%20(p.Ala159fs)"
     },
@@ -435,10 +360,6 @@
         }
       },
       "comment": "large insertion, VCV003663959.1"
-=======
-      },
-      "comment": "uncovertible grch38 variant. see https://www.ncbi.nlm.nih.gov/clinvar/variation/3035826/?oq=NC_000017.11:50150040:GC:GCGC&m=NM_032595.5(PPP1R9B):c.472_473dup%20(p.Ala159fs)"
->>>>>>> f882b233
     }
   },
   "copy_numbers": {
