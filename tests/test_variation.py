"""Test variation endpoints"""
import json
from typing import Dict
from http import HTTPStatus
from copy import deepcopy

import pytest


@pytest.fixture(scope="module")
def copy_numbers(test_data_dir) -> Dict:
    """Provide copy_numbers fixture object."""
    with open(test_data_dir / "variations.json", "r") as f:
        return json.load(f)["copy_numbers"]


def test_put_allele(client, alleles):
    for allele_id, allele in alleles.items():
        resp = client.put("/allele", json=allele["params"])
        assert resp.status_code == HTTPStatus.OK
        assert resp.json()["object"]["id"] == allele_id

    # confirm idempotency
    first_id, first_allele = list(alleles.items())[0]
    resp = client.put("/allele", json=first_allele["params"])
    assert resp.status_code == HTTPStatus.OK
    assert resp.json()["object"]["id"] == first_id

    # try unsupported variation type
<<<<<<< HEAD
    resp = client.put("/allele", json={"definition": "BRAF amplification"})
=======
    resp = client.put("/variation", json={"definition": "BRAF amplification"})
>>>>>>> 472d87f0
    assert resp.status_code == HTTPStatus.OK
    resp_json = resp.json()
    assert resp_json["messages"] == ['Unable to translate "BRAF amplification"']
    assert "object" not in resp_json
    assert "object_id" not in resp_json


def test_put_copy_number(client, copy_numbers):
    for copy_number_id, copy_number in copy_numbers.items():
<<<<<<< HEAD
        resp = client.put("/copy_number", json=copy_number["params"])
=======
        resp = client.put("/variation", json=copy_number["params"])
>>>>>>> 472d87f0
        assert resp.status_code == HTTPStatus.OK
        assert resp.json()["object"]["id"] == copy_number_id

    # try unsupported variation type
<<<<<<< HEAD
    resp = client.put("/copy_number", json={"definition": "BRAF amplification"})
=======
    resp = client.put("/variation", json={"definition": "BRAF amplification"})
>>>>>>> 472d87f0
    assert resp.status_code == HTTPStatus.OK
    resp_json = resp.json()
    assert resp_json["messages"] == ['Unable to translate "BRAF amplification"']
    assert "object" not in resp_json


def test_put_vrs_variation(client, alleles, copy_numbers):
    for allele_id, allele in alleles.items():
        params = deepcopy(allele["allele_response"]["object"])
        params.pop("id")
        resp = client.put("/vrs_variation", json=params)
        assert resp.status_code == HTTPStatus.OK
        assert resp.json()["object_id"] == allele_id

    for copy_number_id, copy_number in copy_numbers.items():
        params = deepcopy(copy_number["copy_number_response"]["object"])
        params.pop("id")
        resp = client.put("/vrs_variation", json=params)
        assert resp.status_code == HTTPStatus.OK
        assert resp.json()["object_id"] == copy_number_id


def test_get_allele(client, alleles):
    for allele_id, allele in alleles.items():
        resp = client.get(f"/variation/{allele_id}")
        assert resp.status_code == HTTPStatus.OK
        assert resp.json()["data"] == allele["allele_response"]["object"]

    bad_resp = client.get("/allele/ga4gh:VA.invalid7DSM9KE3Z0LntAukLqm0K2ENn")
    assert bad_resp.status_code == HTTPStatus.NOT_FOUND


def test_get_copy_numbers(client, copy_numbers):
    for copy_number_id, copy_number in copy_numbers.items():
        resp = client.get(f"/variation/{copy_number_id}")
        assert resp.status_code == HTTPStatus.OK
        assert resp.json()["data"] == copy_number["copy_number_response"]["object"]

    bad_resp = client.get("/allele/ga4gh:CX.invalid")
    assert bad_resp.status_code == HTTPStatus.NOT_FOUND<|MERGE_RESOLUTION|>--- conflicted
+++ resolved
@@ -16,22 +16,18 @@
 
 def test_put_allele(client, alleles):
     for allele_id, allele in alleles.items():
-        resp = client.put("/allele", json=allele["params"])
+        resp = client.put("/variation", json=allele["params"])
         assert resp.status_code == HTTPStatus.OK
         assert resp.json()["object"]["id"] == allele_id
 
     # confirm idempotency
     first_id, first_allele = list(alleles.items())[0]
-    resp = client.put("/allele", json=first_allele["params"])
+    resp = client.put("/variation", json=first_allele["params"])
     assert resp.status_code == HTTPStatus.OK
     assert resp.json()["object"]["id"] == first_id
 
     # try unsupported variation type
-<<<<<<< HEAD
-    resp = client.put("/allele", json={"definition": "BRAF amplification"})
-=======
     resp = client.put("/variation", json={"definition": "BRAF amplification"})
->>>>>>> 472d87f0
     assert resp.status_code == HTTPStatus.OK
     resp_json = resp.json()
     assert resp_json["messages"] == ['Unable to translate "BRAF amplification"']
@@ -41,20 +37,12 @@
 
 def test_put_copy_number(client, copy_numbers):
     for copy_number_id, copy_number in copy_numbers.items():
-<<<<<<< HEAD
-        resp = client.put("/copy_number", json=copy_number["params"])
-=======
         resp = client.put("/variation", json=copy_number["params"])
->>>>>>> 472d87f0
         assert resp.status_code == HTTPStatus.OK
         assert resp.json()["object"]["id"] == copy_number_id
 
     # try unsupported variation type
-<<<<<<< HEAD
-    resp = client.put("/copy_number", json={"definition": "BRAF amplification"})
-=======
     resp = client.put("/variation", json={"definition": "BRAF amplification"})
->>>>>>> 472d87f0
     assert resp.status_code == HTTPStatus.OK
     resp_json = resp.json()
     assert resp_json["messages"] == ['Unable to translate "BRAF amplification"']
