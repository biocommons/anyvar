services:

  # If you have a SeqRepo database already on your local filesystem,
  # you can comment this `seqrepo` container out and replace `seqrepo_vol`
  # everywhere in this file with that path, or read the path from a variable
  # like SEQREPO_ROOT_DIR.
  # e.g. under the `anyvar` container, replace
  # volumes:
  #   - seqrepo_vol:/usr/local/share/seqrepo
  #
  # with
  #
  # volumes:
  #   - $SEQREPO_ROOT_DIR:/usr/local/share/seqrepo
  # seqrepo:
  #   image: biocommons/seqrepo:2024-12-20
  #   volumes:
  #     - $SEQREPO_ROOT_DIR:/usr/local/share/seqrepo

  # This can also be used in place of the `seqrepo` container if you have
  # an existing SeqRepo database on your local filesystem and want to copy it
  # to a docker volume.
  # Export SEQREPO_ROOT_DIR for the compose command
  # e.g. SEQREPO_ROOT_DIR=/my/seqrepo docker-compose up
  # If using this container, make sure you have commented out the `seqrepo` container
  # and changed the `depends_on` for the `anyvar` container to depend on  `seqrepo_local_populator` instead of `seqrepo`.
  # seqrepo_local_populator:
  #   # image: alpine
  #   image: eeacms/rsync
  #   volumes:
  #     - seqrepo_vol:/usr/local/share/seqrepo
  #     - $SEQREPO_ROOT_DIR:/seqrepo:ro
  #   command: >
  #     /bin/sh -c "rsync -a --delete /seqrepo/2024-12-20/ /usr/local/share/seqrepo/2024-12-20/"

  uta:
    # Test:
    # psql -XAt postgres://anonymous@localhost:5433/uta -c 'select count(*) from uta_20241220.transcript'
    # 314227
    image: biocommons/uta:uta_20241220
    environment:
      - POSTGRES_PASSWORD=some-password-that-you-make-up
    volumes:
      - uta_vol:/var/lib/postgresql/data
    ports:
      - 127.0.0.1:5433:5432

  anyvar_db:
    image: postgres:17
    volumes:
      - anyvar_vol:/var/lib/postgresql/data
      - ./src/anyvar/storage/postgres_init.sql:/docker-entrypoint-initdb.d/postgres_init.sql:ro
    ports:
      - 127.0.0.1:5434:5432
    environment:
      - POSTGRES_PASSWORD=postgres

  anyvar:
    image: docker.io/clingendevs/anyvar:latest
    volumes:
      - seqrepo_vol:/usr/local/share/seqrepo
    depends_on:
      anyvar_db:
        condition: service_started
        required: true
<<<<<<< HEAD
      # seqrepo:
      #   required: true
      #   condition: service_completed_successfully
=======
        condition: service_started
      seqrepo:
        required: true
        condition: service_completed_successfully
>>>>>>> 1700ccf5
    environment:
      - SEQREPO_INSTANCE_DIR=/usr/local/share/seqrepo/2024-12-20
      - SEQREPO_DATAPROXY_URI=seqrepo+file:///usr/local/share/seqrepo/2024-12-20
      - UTA_DB_URL=postgresql://anonymous:anonymous@uta:5432/uta/uta_20241220

      # The anyvar credentials are initialized by postgres_init in the anyvar_db startup scripts. Values must be changed if you are making it publicly accessible.
      - ANYVAR_STORAGE_URI=postgresql://anyvar:anyvar-pw@anyvar_db:5432/anyvar
    ports:
      - 127.0.0.1:8010:8000

volumes:
  seqrepo_vol:
    external: true
  uta_vol:
    external: true
  anyvar_vol:
    external: true<|MERGE_RESOLUTION|>--- conflicted
+++ resolved
@@ -61,18 +61,11 @@
       - seqrepo_vol:/usr/local/share/seqrepo
     depends_on:
       anyvar_db:
+        required: true
         condition: service_started
-        required: true
-<<<<<<< HEAD
       # seqrepo:
       #   required: true
       #   condition: service_completed_successfully
-=======
-        condition: service_started
-      seqrepo:
-        required: true
-        condition: service_completed_successfully
->>>>>>> 1700ccf5
     environment:
       - SEQREPO_INSTANCE_DIR=/usr/local/share/seqrepo/2024-12-20
       - SEQREPO_DATAPROXY_URI=seqrepo+file:///usr/local/share/seqrepo/2024-12-20
