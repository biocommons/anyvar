--- conflicted
+++ resolved
@@ -252,12 +252,9 @@
         * Implement insert constraint/MissingVariationReferenceError in #286
 
         :param mapping: mapping object
-<<<<<<< HEAD
         :raises ValueError: If source_id equals dest_id
-=======
         :raise MissingVariationReferenceError: if source or destination IDs aren't present in DB
 
->>>>>>> 68b85fd4
         """
         if mapping.source_id == mapping.dest_id:
             msg = f"source_id cannot equal dest_id: {mapping.source_id}"
