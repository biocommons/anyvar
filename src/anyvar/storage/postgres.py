"""Provide PostgreSQL-based storage implementation."""

from collections.abc import Iterable

from ga4gh.vrs import models as vrs_models
from sqlalchemy import create_engine, delete, select
from sqlalchemy.dialects.postgresql import insert
from sqlalchemy.exc import IntegrityError
from sqlalchemy.orm import joinedload, sessionmaker

from anyvar.storage import orm
from anyvar.storage.base_storage import (
    Storage,
    StoredObjectType,
)
from anyvar.storage.mapper_registry import mapper_registry
from anyvar.storage.orm import create_tables
from anyvar.utils import types


class PostgresObjectStore(Storage):
    """PostgreSQL storage backend using dedicated ORM tables.

    This implementation uses the new Allele, Location, and SequenceReference tables
    with object mapping to convert between VRS models and database entities.
    """

    def __init__(self, db_url: str | None = None) -> None:
        """Initialize PostgreSQL storage.

        :param db_url: Database connection URL (e.g., postgresql://user:pass@host:port/db)
        """
        self.db_url = db_url
        self.engine = create_engine(db_url)
        self.session_factory = sessionmaker(bind=self.engine)
        create_tables(self.db_url)

    def close(self) -> None:
        """Close the storage backend."""
        # TODO unclear if engine.dispose is desirable.
        # It does not wait for active connections.
        # https://docs.sqlalchemy.org/en/20/core/connections.html#sqlalchemy.engine.Engine.dispose
        # self.engine.dispose()

    def wait_for_writes(self) -> None:
        """Wait for all background writes to complete.
        NOTE: This is a no-op for synchronous storage backends.
        """

    def wipe_db(self) -> None:
        """Wipe all data from the storage backend."""
        with self.session_factory() as session, session.begin():
            # Delete all data from tables in dependency order
            session.execute(delete(orm.VariationMapping))
            session.execute(delete(orm.Allele))
            session.execute(delete(orm.Location))
            session.execute(delete(orm.SequenceReference))

            # Delete other tables
            session.execute(delete(orm.VrsObject))
            session.execute(delete(orm.Annotation))

    # TODO also store vrs_objects table in addition to
    # the tables per type.
    def add_objects(self, objects: Iterable[types.VrsObject]) -> None:
        """Add multiple VRS objects to storage using bulk inserts."""
        objects_list = list(objects)
        if not objects_list:
            return

        # Collect unique entities by ID to avoid duplicates
        sequence_references = {}
        locations = {}
        alleles = {}

        # Process all objects and extract their components
        for vrs_object in objects_list:
            db_entity = mapper_registry.to_db_entity(vrs_object)

            if isinstance(db_entity, orm.Allele):
                alleles[db_entity.id] = db_entity
                # Also collect the nested location and sequence reference
                if db_entity.location:
                    locations[db_entity.location.id] = db_entity.location
                    if db_entity.location.sequence_reference:
                        sequence_references[
                            db_entity.location.sequence_reference.id
                        ] = db_entity.location.sequence_reference
            elif isinstance(db_entity, orm.Location):
                locations[db_entity.id] = db_entity
                if db_entity.sequence_reference:
                    sequence_references[db_entity.sequence_reference.id] = (
                        db_entity.sequence_reference
                    )
            elif isinstance(db_entity, orm.SequenceReference):
                sequence_references[db_entity.id] = db_entity
            else:
                raise ValueError(f"Unsupported object type: {type(db_entity)}")  # noqa: TRY004

        with self.session_factory() as session, session.begin():
            # Insert in dependency order: sequence_references -> locations -> alleles
            # Use ON CONFLICT DO NOTHING to handle duplicates gracefully
            # We should have already de-duplicated by ID above, but duplicates
            # may already exist in the database.

            if sequence_references:
                sequence_reference_dicts = [
                    sr.to_dict() for sr in sequence_references.values()
                ]
                stmt = insert(orm.SequenceReference)
                stmt = stmt.on_conflict_do_nothing()
                session.execute(stmt, sequence_reference_dicts)

            if locations:
                location_dicts = [loc.to_dict() for loc in locations.values()]
                stmt = insert(orm.Location)
                stmt = stmt.on_conflict_do_nothing()
                session.execute(stmt, location_dicts)

            if alleles:
                allele_dicts = [allele.to_dict() for allele in alleles.values()]
                stmt = insert(orm.Allele)
                stmt = stmt.on_conflict_do_nothing()
                session.execute(stmt, allele_dicts)

    def get_objects(
        self, object_type: StoredObjectType, object_ids: Iterable[str]
    ) -> Iterable[types.VrsObject]:
        """Retrieve multiple VRS objects from storage by their IDs."""
        object_ids_list = list(object_ids)
        results = []

        with self.session_factory() as session:
            if object_type == StoredObjectType.ALLELE:
                # Get alleles with eager loading
                stmt = (
                    select(orm.Allele)
                    .options(
                        joinedload(orm.Allele.location).joinedload(
                            orm.Location.sequence_reference
                        )
                    )
                    .where(orm.Allele.id.in_(object_ids_list))
                )
                db_objects = session.scalars(stmt).all()
            elif object_type == StoredObjectType.SEQUENCE_LOCATION:
                # Get locations with eager loading
                stmt = (
                    select(orm.Location)
                    .options(joinedload(orm.Location.sequence_reference))
                    .where(orm.Location.id.in_(object_ids_list))
                )
                db_objects = session.scalars(stmt).all()
            elif object_type == StoredObjectType.SEQUENCE_REFERENCE:
                # Get sequence references
                stmt = select(orm.SequenceReference).where(
                    orm.SequenceReference.id.in_(object_ids_list)
                )
                db_objects = session.scalars(stmt).all()
            else:
                raise ValueError(f"Unsupported object type: {object_type}")

            for db_object in db_objects:
                vrs_object = mapper_registry.from_db_entity(db_object)
                results.append(vrs_object)

        return results

    def get_all_object_ids(self) -> Iterable[str]:
        """Retrieve all object IDs from storage."""
        with self.session_factory() as session:
            # TODO This only handles Alleles for now
            # TODO This seems like it could be a lot of data
            stmt = select(orm.Allele.id)
            allele_ids = session.execute(stmt).scalars().all()
            return allele_ids

    def delete_objects(
        self, object_type: StoredObjectType, object_ids: Iterable[str]
    ) -> None:
        """Delete all objects of a specific type from storage."""
        object_ids_list = list(object_ids)

        with self.session_factory() as session, session.begin():
            if object_type == StoredObjectType.ALLELE:
                stmt = delete(orm.Allele).where(orm.Allele.id.in_(object_ids_list))
                session.execute(stmt)
            elif object_type == StoredObjectType.SEQUENCE_LOCATION:
                stmt = delete(orm.Location).where(orm.Location.id.in_(object_ids_list))
                session.execute(stmt)
            elif object_type == StoredObjectType.SEQUENCE_REFERENCE:
                stmt = delete(orm.SequenceReference).where(
                    orm.SequenceReference.id.in_(object_ids_list)
                )
                session.execute(stmt)
            else:
                raise ValueError(f"Unsupported object type: {object_type}")

    def add_mapping(self, mapping: types.VariationMapping) -> None:
        """Add a mapping between two objects.

        :param mapping: mapping object
<<<<<<< HEAD
        :raise KeyError: if source or destination IDs aren't present in DB
=======
>>>>>>> 8abbd32a
        """
        stmt = (
            insert(orm.VariationMapping)
            .values(
                [
                    {
                        "source_id": mapping.source_id,
                        "dest_id": mapping.dest_id,
                        "mapping_type": mapping.mapping_type,
                    }
                ]
            )
            .on_conflict_do_nothing()
        )
<<<<<<< HEAD
        try:
            with self.session_factory() as session, session.begin():
                session.execute(stmt)
        except IntegrityError as e:
            raise KeyError from e
=======
        with self.session_factory() as session, session.begin():
            session.execute(stmt)
>>>>>>> 8abbd32a

    def delete_mapping(self, mapping: types.VariationMapping) -> None:
        """Delete a mapping between two objects.

        :param mapping: mapping object
        """
        stmt = (
            delete(orm.VariationMapping)
            .where(orm.VariationMapping.source_id == mapping.source_id)
            .where(orm.VariationMapping.dest_id == mapping.dest_id)
            .where(orm.VariationMapping.mapping_type == mapping.mapping_type)
        )
        with self.session_factory() as session, session.begin():
            session.execute(stmt)

    def get_mappings(
        self,
        source_object_id: str,
        mapping_type: types.VariationMappingType,
    ) -> Iterable[types.VariationMapping]:
<<<<<<< HEAD
        """Return a list of IDs of destination objects mapped from the source object.

        :param source_object_id: ID of the source object
        :param mapping_type: kind of mapping to retrieve
        :return: iterable collection of mapping descriptors
=======
        """Return a list of variation mappings.

        :param source_object_id: ID of the source object
        :param mapping_type: kind of mapping to retrieve
        :return: iterable collection of mapping objects
>>>>>>> 8abbd32a
        """
        stmt = (
            select(orm.VariationMapping)
            .where(orm.VariationMapping.source_id == source_object_id)
            .where(orm.VariationMapping.mapping_type == mapping_type)
        )
        with self.session_factory() as session, session.begin():
            mappings = session.scalars(stmt).all()
            return [mapper_registry.from_db_entity(mapping) for mapping in mappings]

    def search_alleles(
        self,
        refget_accession: str,
        start: int,
        stop: int,
    ) -> list[vrs_models.Allele]:
        """Find all Alleles in the particular region.

        :param refget_accession: refget accession (SQ. identifier)
        :param start: Start genomic region to query
        :param stop: Stop genomic region to query

        :return: a list of Alleles
        """
        # TODO may load a lot of data
        with self.session_factory() as session:
            # Query alleles with overlapping locations
            # TODO this is any overlap, not containment.
            stmt = (
                select(orm.Allele)
                .options(
                    joinedload(orm.Allele.location).joinedload(
                        orm.Location.sequence_reference
                    )
                )
                .join(orm.Location)
                .join(orm.SequenceReference)
                .where(
                    orm.SequenceReference.id == refget_accession,
                    orm.Location.start <= stop,
                    orm.Location.end >= start,
                )
            )
            db_alleles = session.scalars(stmt).all()

            return [
                mapper_registry.from_db_entity(db_allele) for db_allele in db_alleles
            ]

    def add_annotation(self, annotation: types.Annotation) -> int:
        """Adds an annotation to the database.

        :param annotation: The annotation to add
        :return: The ID of the newly-added annotation
        """
        db_entity: orm.Annotation = mapper_registry.to_db_entity(annotation)
        with self.session_factory() as session, session.begin():
            stmt = insert(orm.Annotation).returning(orm.Annotation.id)
            return session.execute(stmt, db_entity.to_dict()).scalar_one()

    def get_annotations_by_object_and_type(
        self, object_id: str, annotation_type: str | None = None
    ) -> list[types.Annotation]:
        """Get all annotations for the specified object, optionally filtered by type

        :param object_id: The ID of the object to retrieve annotations for
        :param annotation_type: The type of annotation to retrieve (defaults to `None` to retrieve all annotations for the object)
        :return: A list of annotations
        """
        with self.session_factory() as session, session.begin():
            stmt = select(orm.Annotation).where(orm.Annotation.object_id == object_id)
            if annotation_type:
                stmt = stmt.where(orm.Annotation.annotation_type == annotation_type)

            db_annotations = session.execute(stmt).scalars().all()

            return [
                mapper_registry.from_db_entity(db_annotation)
                for db_annotation in db_annotations
            ]

    def delete_annotation(self, annotation_id: int) -> None:
        """Deletes an annotation from the database

        :param annotation_id: The ID of the annotation to delete
        """
        with self.session_factory() as session, session.begin():
            stmt = delete(orm.Annotation).where(orm.Annotation.id == annotation_id)
            session.execute(stmt)<|MERGE_RESOLUTION|>--- conflicted
+++ resolved
@@ -200,10 +200,7 @@
         """Add a mapping between two objects.
 
         :param mapping: mapping object
-<<<<<<< HEAD
         :raise KeyError: if source or destination IDs aren't present in DB
-=======
->>>>>>> 8abbd32a
         """
         stmt = (
             insert(orm.VariationMapping)
@@ -218,16 +215,11 @@
             )
             .on_conflict_do_nothing()
         )
-<<<<<<< HEAD
         try:
             with self.session_factory() as session, session.begin():
                 session.execute(stmt)
         except IntegrityError as e:
             raise KeyError from e
-=======
-        with self.session_factory() as session, session.begin():
-            session.execute(stmt)
->>>>>>> 8abbd32a
 
     def delete_mapping(self, mapping: types.VariationMapping) -> None:
         """Delete a mapping between two objects.
@@ -248,19 +240,15 @@
         source_object_id: str,
         mapping_type: types.VariationMappingType,
     ) -> Iterable[types.VariationMapping]:
-<<<<<<< HEAD
         """Return a list of IDs of destination objects mapped from the source object.
+
 
         :param source_object_id: ID of the source object
         :param mapping_type: kind of mapping to retrieve
         :return: iterable collection of mapping descriptors
-=======
-        """Return a list of variation mappings.
-
-        :param source_object_id: ID of the source object
+        :param mapping_type: Type of VariationMappingType
         :param mapping_type: kind of mapping to retrieve
         :return: iterable collection of mapping objects
->>>>>>> 8abbd32a
         """
         stmt = (
             select(orm.VariationMapping)
