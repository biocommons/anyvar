--- conflicted
+++ resolved
@@ -151,10 +151,7 @@
     is managed externally using context managers.
 
     Example usage:
-<<<<<<< HEAD
-=======
 
->>>>>>> add9edbb
     >>> sf = session_factory(db_url)
     >>> with sf() as session:
     >>>     with session.begin(): # Perform database operations
