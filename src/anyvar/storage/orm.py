--- conflicted
+++ resolved
@@ -1,6 +1,8 @@
 """SQLAlchemy ORM models for AnyVar database schema."""
 
-<<<<<<< HEAD
+import os
+import re
+
 from sqlalchemy import (
     ForeignKey,
     Index,
@@ -10,12 +12,6 @@
     create_engine,
 )
 from sqlalchemy.dialects.postgresql import ENUM as PgEnum  # noqa: N811
-=======
-import os
-import re
-
-from sqlalchemy import ForeignKey, Index, Integer, String, create_engine
->>>>>>> 358dfaee
 from sqlalchemy.dialects.postgresql import JSONB
 from sqlalchemy.orm import (
     DeclarativeBase,
@@ -126,13 +122,14 @@
     __tablename__ = "variation_mappings"
 
     id: Mapped[int] = mapped_column(Integer, primary_key=True, autoincrement=True)
-    source_id: Mapped[str] = mapped_column(String, ForeignKey("alleles.id"))
-    dest_id: Mapped[str] = mapped_column(String, ForeignKey("alleles.id"))
+    source_id: Mapped[str] = mapped_column(String)
+    dest_id: Mapped[str] = mapped_column(String)
     mapping_type: Mapped[str] = mapped_column(mapping_type_enum)
 
     __table_args__ = (
         Index("idx_mappings_source_id", "source_id"),
         Index("idx_mappings_dest_id", "dest_id"),
+        Index("idx_mappings_source_id_type", "source_id", "mapping_type"),
         UniqueConstraint("source_id", "dest_id", "mapping_type"),
     )
 
