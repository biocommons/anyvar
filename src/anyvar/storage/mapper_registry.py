"""Central registry for all object mappers."""

from typing import TypeVar

from ga4gh.vrs import models as vrs_models

from anyvar.storage import orm
from anyvar.storage.mappers import (
    AlleleMapper,
    AnnotationMapper,
    BaseMapper,
    SequenceLocationMapper,
    SequenceReferenceMapper,
    VariationMappingMapper,
)
<<<<<<< HEAD
from anyvar.utils import types as anyvar_types
=======
from anyvar.utils import types
>>>>>>> 25580390

T = TypeVar("T")


class MapperRegistry:
    """Central registry for all object mappers."""

    def __init__(self) -> None:
        """Initialize the MapperRegistry with known mappers."""
        self.anyvar_to_db_mapping = {
            vrs_models.Allele: orm.Allele,
            vrs_models.SequenceLocation: orm.Location,
            vrs_models.SequenceReference: orm.SequenceReference,
<<<<<<< HEAD
            anyvar_types.VariationMapping: orm.VariationMapping,
=======
            types.Annotation: orm.Annotation,
>>>>>>> 25580390
        }

        self._mappers: dict[type, BaseMapper] = {
            orm.Allele: AlleleMapper(),
            orm.Location: SequenceLocationMapper(),
            orm.SequenceReference: SequenceReferenceMapper(),
<<<<<<< HEAD
            orm.VariationMapping: VariationMappingMapper(),
=======
            orm.Annotation: AnnotationMapper(),
>>>>>>> 25580390
        }

    def get_mapper(self, entity_type: type[T]) -> BaseMapper:
        """Get mapper for the given entity type."""
        mapper = self._mappers.get(entity_type)
        if mapper is None:
            raise ValueError(f"No mapper registered for type: {entity_type}")
        return mapper

    def from_db_entity(self, db_entity):  # noqa: ANN201, ANN001
        """Convert any DB entity to its corresponding VRS model."""
        mapper = self.get_mapper(type(db_entity))
        return mapper.from_db_entity(db_entity)

    def to_db_entity(self, anyvar_entity):  # noqa: ANN201, ANN001
        """Convert any VRS model to its corresponding DB entity."""
        # Map VRS model types to DB entity types

        db_type = self.anyvar_to_db_mapping.get(type(anyvar_entity))
        if db_type is None:
            raise ValueError(
                f"No DB entity type mapped for VRS model: {type(anyvar_entity)}"
            )

        mapper = self.get_mapper(db_type)
        return mapper.to_db_entity(anyvar_entity)


# Global registry instance
mapper_registry = MapperRegistry()<|MERGE_RESOLUTION|>--- conflicted
+++ resolved
@@ -13,11 +13,7 @@
     SequenceReferenceMapper,
     VariationMappingMapper,
 )
-<<<<<<< HEAD
 from anyvar.utils import types as anyvar_types
-=======
-from anyvar.utils import types
->>>>>>> 25580390
 
 T = TypeVar("T")
 
@@ -31,22 +27,16 @@
             vrs_models.Allele: orm.Allele,
             vrs_models.SequenceLocation: orm.Location,
             vrs_models.SequenceReference: orm.SequenceReference,
-<<<<<<< HEAD
             anyvar_types.VariationMapping: orm.VariationMapping,
-=======
-            types.Annotation: orm.Annotation,
->>>>>>> 25580390
+            anyvar_types.Annotation: orm.Annotation,
         }
 
         self._mappers: dict[type, BaseMapper] = {
             orm.Allele: AlleleMapper(),
             orm.Location: SequenceLocationMapper(),
             orm.SequenceReference: SequenceReferenceMapper(),
-<<<<<<< HEAD
             orm.VariationMapping: VariationMappingMapper(),
-=======
             orm.Annotation: AnnotationMapper(),
->>>>>>> 25580390
         }
 
     def get_mapper(self, entity_type: type[T]) -> BaseMapper:
