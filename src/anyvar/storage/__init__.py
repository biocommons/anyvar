--- conflicted
+++ resolved
@@ -1,9 +1,5 @@
 """Provide tools for and implementations of AnyVar storage backends."""
 
-<<<<<<< HEAD
-from .abc import _Storage
-=======
 from .base_storage import Storage
->>>>>>> 71f402b0
 
 DEFAULT_STORAGE_URI = "postgresql://postgres@localhost:5432/anyvar"