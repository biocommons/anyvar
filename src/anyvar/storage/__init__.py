DEFAULT_STORAGE_URI = "postgresql://postgres@localhost:5432/anyvar"

from abc import abstractmethod
from collections.abc import MutableMapping
from contextlib import AbstractContextManager

from anyvar.restapi.schema import VariationStatisticType


class _Storage(MutableMapping):
    """Define base storage backend class."""

    batch_manager = None

    @abstractmethod
    def search_variations(self, refget_accession: str, start: int, stop: int):
        """Find all registered variations in a provided genomic region

        :param refget_accession: refget accession (SQ. identifier)
        :param start: Start genomic region to query
        :param stop: Stop genomic region to query

        :return: A list of VRS Alleles that have locations referenced as identifiers
        """

    @abstractmethod
    def get_variation_count(self, variation_type: VariationStatisticType) -> int:
        """Get total # of registered variations of requested type.

        :param variation_type: variation type to check
        :return: total count
        """

    @abstractmethod
    def wipe_db(self):
        """Empty database of all stored records."""

    @abstractmethod
<<<<<<< HEAD
    def wait_for_writes(self):
        """Returns once any currently pending database modifications have been completed."""
=======
    def close(self):
        """Closes the storage integration and cleans up any resources"""
>>>>>>> db6964bd


class _BatchManager(AbstractContextManager):
    """Base context management class for batch writing.

    Theoretically we could write batch methods without a context manager -- some DB
    implementations have them natively -- but this makes it easier for us to ensure
    transactions are properly handled.
    """

    @abstractmethod
    def __init__(self, storage: _Storage):
        """Initialize context manager.

        :param storage: Storage instance to manage. Should be taken from the active
        AnyVar instance -- otherwise it won't be able to delay insertions.
        """<|MERGE_RESOLUTION|>--- conflicted
+++ resolved
@@ -36,13 +36,13 @@
         """Empty database of all stored records."""
 
     @abstractmethod
-<<<<<<< HEAD
     def wait_for_writes(self):
         """Returns once any currently pending database modifications have been completed."""
-=======
+
+    @abstractmethod
     def close(self):
         """Closes the storage integration and cleans up any resources"""
->>>>>>> db6964bd
+
 
 
 class _BatchManager(AbstractContextManager):
