"""Stateless storage implementation (no persistence).

Use for processing-only deployments (e.g., variation translation, VCF annotation);
writes are discarded and reads always miss.
"""

from collections.abc import Iterable

from ga4gh.vrs import models as vrs_models

from anyvar.storage.base_storage import Storage
from anyvar.utils import types


class NoObjectStore(Storage):
    """Storage backend that does not persistently store any data."""

    def __init__(self, *args, **kwargs) -> None:
        """Initialize stateless storage instance."""

    def close(self) -> None:
        """(No-op) Close the storage backend."""

    def wait_for_writes(self) -> None:
        """(No-op) Wait for all background writes to complete."""

    def wipe_db(self) -> None:
        """(No-op) Wipe all data from the storage backend."""

    def add_objects(self, objects: Iterable[types.VrsObject]) -> None:
        """(No-op) Add multiple VRS objects to storage."""

    def get_objects(
        self,
        object_type: type[types.VrsObject],
        object_ids: Iterable[str],
    ) -> Iterable[types.VrsObject]:
        """(No-op) Retrieve multiple VRS objects from storage by their IDs."""
        return []

    def delete_objects(
        self, object_type: type[types.VrsObject], object_ids: Iterable[str]
    ) -> None:
        """(No-op) Delete all objects of a specific type from storage."""

    def add_mapping(self, mapping: types.VariationMapping) -> None:
        """(No-op) Add a mapping between two objects."""

    def delete_mapping(self, mapping: types.VariationMapping) -> None:
        """(No-op) Delete a mapping between two objects."""

    def get_mappings(
        self,
        source_object_id: str,
        mapping_type: types.VariationMappingType | None = None,
    ) -> Iterable[types.VariationMapping]:
        """(No-op) Return an iterable of mappings from the source ID"""
        return []

    def add_annotation(self, annotation: types.Annotation) -> None:
        """(No-op) Adds an annotation to the database."""

<<<<<<< HEAD
        :param storage: NoObjectStore instance to manage
        :raise ValueError: if `storage` param is not a `NoObjectStore` instance
        """
        if not isinstance(storage, NoObjectStore):
            msg = "NoStorageBatchManager requires a NoObjectStore instance"
            raise TypeError(msg)
        self._storage = storage
=======
    def get_annotations(
        self, object_id: str, annotation_type: str | None = None
    ) -> list[types.Annotation]:
        """(No-op) Get all annotations for the specified object, optionally filtered by type."""
        return []
>>>>>>> 02b3a553

    def delete_annotation(self, annotation: types.Annotation) -> None:
        """(No-op) Deletes an annotation from the database"""

    def search_alleles(
        self,
        refget_accession: str,
        start: int,
        stop: int,
    ) -> list[vrs_models.Allele]:
        """(No-op) Find all Alleles within the specified interval."""
        return []<|MERGE_RESOLUTION|>--- conflicted
+++ resolved
@@ -60,21 +60,11 @@
     def add_annotation(self, annotation: types.Annotation) -> None:
         """(No-op) Adds an annotation to the database."""
 
-<<<<<<< HEAD
-        :param storage: NoObjectStore instance to manage
-        :raise ValueError: if `storage` param is not a `NoObjectStore` instance
-        """
-        if not isinstance(storage, NoObjectStore):
-            msg = "NoStorageBatchManager requires a NoObjectStore instance"
-            raise TypeError(msg)
-        self._storage = storage
-=======
     def get_annotations(
         self, object_id: str, annotation_type: str | None = None
     ) -> list[types.Annotation]:
         """(No-op) Get all annotations for the specified object, optionally filtered by type."""
         return []
->>>>>>> 02b3a553
 
     def delete_annotation(self, annotation: types.Annotation) -> None:
         """(No-op) Deletes an annotation from the database"""
