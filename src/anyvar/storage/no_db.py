"""Provide minimal class for backend with no persistent storage"""

from collections.abc import Iterable

from ga4gh.vrs import models as vrs_models

from anyvar.utils import types

from .base_storage import Storage, StoredObjectType, VariationMappingType


class NoObjectStore(Storage):
    """Storage backend that does not persistently store any data."""

    def __init__(self, db_url: str | None = None) -> None:
        """Initialize DB handler."""

    def close(self) -> None:
        """Close the storage backend."""

    def wait_for_writes(self) -> None:
        """Wait for all background writes to complete.
        NOTE: This is a no-op for synchronous storage backends.
        """

    def wipe_db(self) -> None:
        """Wipe all data from the storage backend."""

    def add_objects(self, objects: Iterable[types.VrsObject]) -> None:
        """Add multiple VRS objects to storage."""

    def get_objects(
        self,
<<<<<<< HEAD
        object_type: StoredObjectType,  # noqa: ARG002
        object_ids: Iterable[str],  # noqa: ARG002
    ) -> Iterable[types.VrsObject]:
=======
        object_type: StoredObjectType,
        object_ids: Iterable[str],
    ) -> Iterable[vrs_models.VrsType]:
>>>>>>> a0b78385
        """Retrieve multiple VRS objects from storage by their IDs."""
        return []

    def get_all_object_ids(self) -> Iterable[str]:
        """Retrieve all object IDs from storage."""
        return []

    def delete_objects(
        self, object_type: StoredObjectType, object_ids: Iterable[str]
    ) -> None:
        """Delete all objects of a specific type from storage."""

    def add_mapping(
        self,
        source_object_id: str,
        destination_object_id: str,
        mapping_type: VariationMappingType,
    ) -> None:
        """Add a mapping between two objects.

        :param source_object_id: ID of the source object
        :param destination_object_id: ID of the destination object
        :param mapping_type: Type of VariationMappingType
        """

    def delete_mapping(
        self,
        source_object_id: str,
        destination_object_id: str,
        mapping_type: VariationMappingType,
    ) -> None:
        """Delete a mapping between two objects.

        :param source_object_id: ID of the source object
        :param destination_object_id: ID of the destination object
        :param mapping_type: Type of VariationMappingType
        """

    def get_mappings(
        self,
        source_object_id: str,
        mapping_type: VariationMappingType,
    ) -> list[str]:
        """Return a list of ids of destination objects mapped from the source object.

        :param source_object_id: ID of the source object
        :param mapping_type: Type of VariationMappingType
        """
        return []

    def search_alleles(
        self,
        refget_accession: str,
        start: int,
        stop: int,
    ) -> list[vrs_models.Allele]:
        """Find all Alleles in the particular region

        :param refget_accession: refget accession (SQ. identifier)
        :param start: Start genomic region to query
        :param stop: Stop genomic region to query

        :return: a list of Alleles
        """
        return []

    def add_annotation(self, annotation: types.Annotation) -> int:
        """Adds an annotation to the database.

        :param annotation: The annotation to add
        :return: The ID of the newly-added annotation
        """
        raise TypeError("Unsupported operations for this storage type")

    def get_annotations_by_object_and_type(
        self,
        object_id: str,
        annotation_type: str | None = None,
    ) -> list[types.Annotation]:
        """Get all annotations for the specified object, optionally filtered by type.

        :param object_id: The ID of the object to retrieve annotations for
        :param annotation_type: The type of annotation to retrieve (defaults to `None` to retrieve all annotations for the object)
        :return: A list of annotations
        """
        raise TypeError("Unsupported operations for this storage type")

    def delete_annotation(self, annotation_id: int) -> None:
        """Deletes an annotation from the database

        :param annotation_id: The ID of the annotation to delete
        """
        raise TypeError("Unsupported operations for this storage type")<|MERGE_RESOLUTION|>--- conflicted
+++ resolved
@@ -31,15 +31,9 @@
 
     def get_objects(
         self,
-<<<<<<< HEAD
-        object_type: StoredObjectType,  # noqa: ARG002
-        object_ids: Iterable[str],  # noqa: ARG002
-    ) -> Iterable[types.VrsObject]:
-=======
         object_type: StoredObjectType,
         object_ids: Iterable[str],
-    ) -> Iterable[vrs_models.VrsType]:
->>>>>>> a0b78385
+    ) -> Iterable[types.VrsObject]:
         """Retrieve multiple VRS objects from storage by their IDs."""
         return []
 
