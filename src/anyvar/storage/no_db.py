--- conflicted
+++ resolved
@@ -59,17 +59,10 @@
 
     def get_mappings(
         self,
-<<<<<<< HEAD
-        source_object_id: str,  # noqa: ARG002
-        mapping_type: types.VariationMappingType,  # noqa: ARG002
+        source_object_id: str,
+        mapping_type: types.VariationMappingType,
     ) -> Iterable[str]:
         """Return an iterable of ids of destination objects mapped from the source object.
-=======
-        source_object_id: str,
-        mapping_type: VariationMappingType,
-    ) -> list[str]:
-        """Return a list of ids of destination objects mapped from the source object.
->>>>>>> 9d8e0d61
 
         :param source_object_id: ID of the source object
         :param mapping_type: kind of mapping to retrieve
