"""Provide minimal class for backend with no persistent storage"""

from collections.abc import Iterable

from ga4gh.vrs import models as vrs_models

<<<<<<< HEAD
from anyvar.storage.base_storage import Storage, StoredObjectType
from anyvar.utils import types as anyvar_types
=======
from anyvar.utils import types

from .base_storage import Storage, StoredObjectType, VariationMappingType
>>>>>>> 25580390


class NoObjectStore(Storage):
    """Storage backend that does not persistently store any data."""

    def __init__(self, db_url: str | None = None) -> None:
        """Initialize DB handler."""

    def close(self) -> None:
        """Close the storage backend."""

    def wait_for_writes(self) -> None:
        """Wait for all background writes to complete.
        NOTE: This is a no-op for synchronous storage backends.
        """

    def wipe_db(self) -> None:
        """Wipe all data from the storage backend."""

    def add_objects(self, objects: Iterable[vrs_models.VrsType]) -> None:
        """Add multiple VRS objects to storage."""

    def get_objects(
        self,
        object_type: StoredObjectType,  # noqa: ARG002
        object_ids: Iterable[str],  # noqa: ARG002
    ) -> Iterable[vrs_models.VrsType]:
        """Retrieve multiple VRS objects from storage by their IDs."""
        return []

    def get_all_object_ids(self) -> Iterable[str]:
        """Retrieve all object IDs from storage."""
        return []

    def delete_objects(
        self, object_type: StoredObjectType, object_ids: Iterable[str]
    ) -> None:
        """Delete all objects of a specific type from storage."""

    def add_mapping(self, mapping: anyvar_types.VariationMapping) -> None:
        """Add a mapping between two objects.

        :param mapping: mapping object
        """

    def delete_mapping(self, mapping: anyvar_types.VariationMapping) -> None:
        """Delete a mapping between two objects.

        :param mapping: mapping object
        """

    def get_mappings(
        self,
        source_object_id: str,  # noqa: ARG002
        mapping_type: anyvar_types.VariationMappingType,  # noqa: ARG002
    ) -> Iterable[str]:
        """Return an iterable of ids of destination objects mapped from the source object.

        :param source_object_id: ID of the source object
        :param mapping_type: kind of mapping to retrieve
        :return: iterable collection of mapping descriptors
        """
        return []

    def search_alleles(
        self,
        refget_accession: str,  # noqa: ARG002
        start: int,  # noqa: ARG002
        stop: int,  # noqa: ARG002
    ) -> list[vrs_models.Allele]:
        """Find all Alleles in the particular region

        :param refget_accession: refget accession (SQ. identifier)
        :param start: Start genomic region to query
        :param stop: Stop genomic region to query

        :return: a list of Alleles
        """
        return []

    def add_annotation(self, annotation: types.Annotation) -> int:  # noqa: ARG002
        """Adds an annotation to the database.

        :param annotation: The annotation to add
        :return: The ID of the newly-added annotation
        """
        raise TypeError("Unsupported operations for this storage type")

    def get_annotations_by_object_and_type(
        self,
        object_id: str,  # noqa: ARG002
        annotation_type: str | None = None,  # noqa: ARG002
    ) -> list[types.Annotation]:
        """Get all annotations for the specified object, optionally filtered by type.

        :param object_id: The ID of the object to retrieve annotations for
        :param annotation_type: The type of annotation to retrieve (defaults to `None` to retrieve all annotations for the object)
        :return: A list of annotations
        """
        raise TypeError("Unsupported operations for this storage type")

    def delete_annotation(self, annotation_id: int) -> None:  # noqa: ARG002
        """Deletes an annotation from the database

        :param annotation_id: The ID of the annotation to delete
        """
        raise TypeError("Unsupported operations for this storage type")<|MERGE_RESOLUTION|>--- conflicted
+++ resolved
@@ -4,14 +4,8 @@
 
 from ga4gh.vrs import models as vrs_models
 
-<<<<<<< HEAD
 from anyvar.storage.base_storage import Storage, StoredObjectType
 from anyvar.utils import types as anyvar_types
-=======
-from anyvar.utils import types
-
-from .base_storage import Storage, StoredObjectType, VariationMappingType
->>>>>>> 25580390
 
 
 class NoObjectStore(Storage):
@@ -92,7 +86,7 @@
         """
         return []
 
-    def add_annotation(self, annotation: types.Annotation) -> int:  # noqa: ARG002
+    def add_annotation(self, annotation: anyvar_types.Annotation) -> int:  # noqa: ARG002
         """Adds an annotation to the database.
 
         :param annotation: The annotation to add
@@ -104,7 +98,7 @@
         self,
         object_id: str,  # noqa: ARG002
         annotation_type: str | None = None,  # noqa: ARG002
-    ) -> list[types.Annotation]:
+    ) -> list[anyvar_types.Annotation]:
         """Get all annotations for the specified object, optionally filtered by type.
 
         :param object_id: The ID of the object to retrieve annotations for
