--- conflicted
+++ resolved
@@ -4,11 +4,7 @@
 
 from ga4gh.vrs import models as vrs_models
 
-<<<<<<< HEAD
-import anyvar.utils.types as anyvar_types
-=======
 from anyvar.utils import types
->>>>>>> 82655111
 
 from .base_storage import Storage, StoredObjectType, VariationMappingType
 
@@ -30,14 +26,14 @@
     def wipe_db(self) -> None:
         """Wipe all data from the storage backend."""
 
-    def add_objects(self, objects: Iterable[anyvar_types.VrsObject]) -> None:
+    def add_objects(self, objects: Iterable[types.VrsObject]) -> None:
         """Add multiple VRS objects to storage."""
 
     def get_objects(
         self,
         object_type: StoredObjectType,  # noqa: ARG002
         object_ids: Iterable[str],  # noqa: ARG002
-    ) -> Iterable[anyvar_types.VrsObject]:
+    ) -> Iterable[types.VrsObject]:
         """Retrieve multiple VRS objects from storage by their IDs."""
         return []
 
