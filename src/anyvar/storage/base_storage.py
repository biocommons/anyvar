"""Provide PostgreSQL-based storage implementation."""

import enum
from abc import ABC, abstractmethod
from collections.abc import Iterable

from ga4gh.vrs import models as vrs_models

<<<<<<< HEAD
import anyvar.utils.types as anyvar_types
=======
from anyvar.utils import types
>>>>>>> 82655111


class StoredObjectType(enum.StrEnum):
    """Supported object types for AnyVar storage."""

    ALLELE = "Allele"
    LOCATION = "Location"
    COPY_NUMBER_COUNT = "CopyNumberCount"
    COPY_NUMBER_CHANGE = "CopyNumberChange"
    SEQUENCE_LOCATION = "SequenceLocation"
    SEQUENCE_REFERENCE = "SequenceReference"


class VariationMappingType(enum.StrEnum):
    """Supported mapping types between VRS Variations."""

    LIFTOVER = "liftover"
    TRANSCRIPTION = "transcription"
    TRANSLATION = "translation"


class Storage(ABC):
    """Abstract base class for interacting with storage backends."""

    @abstractmethod
    def __init__(self, db_url: str | None = None) -> None:
        """Initialize the storage backend.

        :param db_url: Database connection URL
        """

    @abstractmethod
    def close(self) -> None:
        """Close the storage backend."""

    @abstractmethod
    def wait_for_writes(self) -> None:
        """Wait for all background writes to complete.
        NOTE: This is a no-op for synchronous storage backends.
        """

    @abstractmethod
    def wipe_db(self) -> None:
        """Wipe all data from the storage backend."""

    @abstractmethod
    def add_objects(self, objects: Iterable[anyvar_types.VrsObject]) -> None:
        """Add multiple VRS objects to storage."""

    @abstractmethod
    def get_objects(
        self, object_type: StoredObjectType, object_ids: Iterable[str]
    ) -> Iterable[anyvar_types.VrsObject]:
        """Retrieve multiple VRS objects from storage by their IDs."""

    @abstractmethod
    def get_all_object_ids(self) -> Iterable[str]:
        """Retrieve all object IDs from storage."""

    @abstractmethod
    def delete_objects(
        self, object_type: StoredObjectType, object_ids: Iterable[str]
    ) -> None:
        """Delete all objects of a specific type from storage."""

    @abstractmethod
    def add_mapping(
        self,
        source_object_id: str,
        destination_object_id: str,
        mapping_type: VariationMappingType,
    ) -> None:
        """Add a mapping between two objects.

        :param source_object_id: ID of the source object
        :param destination_object_id: ID of the destination object
        :param mapping_type: Type of VariationMappingType
        """

    @abstractmethod
    def delete_mapping(
        self,
        source_object_id: str,
        destination_object_id: str,
        mapping_type: VariationMappingType,
    ) -> None:
        """Delete a mapping between two objects.

        :param source_object_id: ID of the source object
        :param destination_object_id: ID of the destination object
        :param mapping_type: Type of VariationMappingType
        """

    @abstractmethod
    def get_mappings(
        self,
        source_object_id: str,
        mapping_type: VariationMappingType,
    ) -> list[str]:
        """Return a list of ids of destination objects mapped from the source object.

        :param source_object_id: ID of the source object
        :param mapping_type: Type of VariationMappingType
        """

    @abstractmethod
    def search_alleles(
        self,
        refget_accession: str,
        start: int,
        stop: int,
    ) -> list[vrs_models.Allele]:
        """Find all Alleles in the particular region

        :param refget_accession: refget accession (SQ. identifier)
        :param start: Start genomic region to query
        :param stop: Stop genomic region to query

        :return: a list of Alleles
        """

    @abstractmethod
    def add_annotation(self, annotation: types.Annotation) -> int:
        """Adds an annotation to the database.

        :param annotation: The annotation to add
        :return: The ID of the newly-added annotation
        """

    @abstractmethod
    def get_annotations_by_object_and_type(
        self, object_id: str, annotation_type: str | None = None
    ) -> list[types.Annotation]:
        """Get all annotations for the specified object, optionally filtered by type.

        :param object_id: The ID of the object to retrieve annotations for
        :param annotation_type: The type of annotation to retrieve (defaults to `None` to retrieve all annotations for the object)
        :return: A list of annotations
        """

    @abstractmethod
    def delete_annotation(self, annotation_id: int) -> None:
        """Deletes an annotation from the database

        :param annotation_id: The ID of the annotation to delete
        """<|MERGE_RESOLUTION|>--- conflicted
+++ resolved
@@ -6,11 +6,7 @@
 
 from ga4gh.vrs import models as vrs_models
 
-<<<<<<< HEAD
-import anyvar.utils.types as anyvar_types
-=======
 from anyvar.utils import types
->>>>>>> 82655111
 
 
 class StoredObjectType(enum.StrEnum):
@@ -57,13 +53,13 @@
         """Wipe all data from the storage backend."""
 
     @abstractmethod
-    def add_objects(self, objects: Iterable[anyvar_types.VrsObject]) -> None:
+    def add_objects(self, objects: Iterable[types.VrsObject]) -> None:
         """Add multiple VRS objects to storage."""
 
     @abstractmethod
     def get_objects(
         self, object_type: StoredObjectType, object_ids: Iterable[str]
-    ) -> Iterable[anyvar_types.VrsObject]:
+    ) -> Iterable[types.VrsObject]:
         """Retrieve multiple VRS objects from storage by their IDs."""
 
     @abstractmethod
