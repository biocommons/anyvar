"""Normalize incoming variation descriptions with the VRS-Python library."""
from os import environ
from typing import Optional, Union

from ga4gh.vrs import models
from ga4gh.vrs.dataproxy import _DataProxy, create_dataproxy
from ga4gh.vrs.extras.translator import AlleleTranslator, CnvTranslator

from anyvar.translate.translate import TranslationException
<<<<<<< HEAD
from anyvar.utils.types import VrsVariation
=======
from anyvar.utils.types import VrsVariation, SupportedVariationType
>>>>>>> 472d87f0

from . import _Translator


class VrsPythonTranslator(_Translator):
    """Translator layer using VRS-Python Translator class."""

    def __init__(self, seqrepo_proxy: Optional[_DataProxy] = None) -> None:
        """Initialize VRS-Python translator.

        If an existing SeqRepo data proxy is not provided, use the VRS-Python
        ``create_dataproxy`` function to construct one. The following URI patterns
        can be used to specify a local file instance or an address to REST service:

        * seqrepo+file:///path/to/seqrepo/root
        * seqrepo+:../relative/path/to/seqrepo/root
        * seqrepo+http://localhost:5000/seqrepo
        * seqrepo+https://somewhere:5000/seqrepo

        We'll pass the value defined under the environment variable
        ``SEQREPO_DATAPROXY_URI``, and default to local service
        (``"seqrepo+http://localhost:5000/seqrepo"``) if it's undefined.

        :param seqrepo_proxy: existing SR proxy instance if available.
        """
        if not seqrepo_proxy:
            seqrepo_uri = environ.get(
                "SEQREPO_DATAPROXY_URI", "seqrepo+http://localhost:5000/seqrepo"
            )
            seqrepo_proxy = create_dataproxy(seqrepo_uri)
        self.allele_tlr = AlleleTranslator(data_proxy=seqrepo_proxy)
        self.cnv_tlr = CnvTranslator(data_proxy=seqrepo_proxy)

<<<<<<< HEAD
    def translate_allele(self, var: str) -> Optional[models.Allele]:
=======
    def translate_variation(self, var: str, **kwargs):
        """Translate provided variation text into a VRS Variation object.

        :param var: user-provided string describing or referencing a variation.
        :param input_type: The type of variation for `var`.
        :kwargs:
            input_type (SupportedVariationType): The type of variation for `var`.
                If not provided, will first try to translate to allele and then
                copy number
            copies (int) - The number of copies for VRS Copy Number Count
            copy_change (models.CopyChange) - The EFO code for VRS COpy Number Change
        :returns: VRS variation object if able to translate
        :raises TranslationException: if translation is unsuccessful, either because
            the submitted variation is malformed, or because VRS-Python doesn't support
            its translation.
        """
        variation = None
        input_type = kwargs.get("input_type")
        if input_type == SupportedVariationType.ALLELE:
            variation = self.translate_allele(var)
        elif input_type in {
            SupportedVariationType.COPY_NUMBER_CHANGE,
            SupportedVariationType.COPY_NUMBER_COUNT,
        }:
            variation = self.translate_cnv(var, **kwargs)
        else:
            # Try allele then copy number
            try:
                variation = self.translate_allele(var)
            except TranslationException:
                try:
                    variation = self.translate_cnv(var, **kwargs)
                except TranslationException:
                    raise TranslationException(
                        f"{var} isn't supported by the VRS-Python AlleleTranslator or CnvTranslator."  # noqa: E501
                    )

        return variation

    def translate_allele(self, var: str) -> Optional[models.Allele]:
        """Translate provided variation text into a VRS Allele object.

        :param var: user-provided string describing or referencing a variation.
        :returns: VRS variation object if able to translate
        :raises TranslationException: if translation is unsuccessful, either because
            the submitted variation is malformed, or because VRS-Python doesn't support
            its translation.
        """
        try:
            return self.allele_tlr.translate_from(var, fmt=None)
        except ValueError:
            raise TranslationException(f"{var} isn't supported by the VRS-Python AlleleTranslator.")

    def translate_cnv(
        self, var: str, **kwargs
    ) -> Optional[Union[models.CopyNumberCount, models.CopyNumberChange]]:
>>>>>>> 472d87f0
        """Translate provided variation text into a VRS object.

        :param var: user-provided string describing or referencing a variation.
        :kwargs:
            copies(int) - The number of copies for VRS Copy Number Count
            copy_change (models.CopyChange) - The EFO code for VRS COpy Number Change
        :returns: VRS variation object if able to translate
        :raises TranslationException: if translation is unsuccessful, either because
            the submitted variation is malformed, or because VRS-Python doesn't support
            its translation.
        """
        try:
<<<<<<< HEAD
            return self.allele_tlr.translate_from(var, fmt=None)
        except ValueError:
            raise TranslationException(f"{var} isn't supported by the VRS-Python AlleleTranslator.")

    def translate_cnv(
        self, var: str, **kwargs
    ) -> Optional[Union[models.CopyNumberCount, models.CopyNumberChange]]:
        """Translate provided variation text into a VRS object.

        :param var: user-provided string describing or referencing a variation.
        :returns: VRS variation object if able to translate
        :raises TranslationException: if translation is unsuccessful, either because
            the submitted variation is malformed, or because VRS-Python doesn't support
            its translation.
        """
        try:
            return self.cnv_tlr.translate_from(var, fmt=None, **kwargs)
        except ValueError:
            raise TranslationException(f"{var} isn't supported by the VRS-Python CnvTranslator.")

=======
            return self.cnv_tlr.translate_from(var, fmt=None, **kwargs)
        except ValueError:
            raise TranslationException(f"{var} isn't supported by the VRS-Python CnvTranslator.")

>>>>>>> 472d87f0
    def translate_vcf_row(self, coords: str) -> Optional[VrsVariation]:
        """Translate VCF-like data to a VRS object.

        :param coords: string formatted a la "<chr>-<pos>-<ref>-<alt>"
        :return: VRS variation (using VRS-Python class) if translation is successful
        """
        return self.allele_tlr.translate_from(coords, "gnomad")

    def get_sequence_id(self, accession_id: str) -> str:
        """Get GA4GH sequence identifier for provided accession ID

        :param accession_id: ID to convert
        :return: equivalent GA4GH sequence ID
        :raise: KeyError if no equivalent ID is available
        """
        result = self.allele_tlr.data_proxy.translate_sequence_identifier(accession_id, "ga4gh")
        return result[0]<|MERGE_RESOLUTION|>--- conflicted
+++ resolved
@@ -7,11 +7,7 @@
 from ga4gh.vrs.extras.translator import AlleleTranslator, CnvTranslator
 
 from anyvar.translate.translate import TranslationException
-<<<<<<< HEAD
-from anyvar.utils.types import VrsVariation
-=======
 from anyvar.utils.types import VrsVariation, SupportedVariationType
->>>>>>> 472d87f0
 
 from . import _Translator
 
@@ -45,9 +41,6 @@
         self.allele_tlr = AlleleTranslator(data_proxy=seqrepo_proxy)
         self.cnv_tlr = CnvTranslator(data_proxy=seqrepo_proxy)
 
-<<<<<<< HEAD
-    def translate_allele(self, var: str) -> Optional[models.Allele]:
-=======
     def translate_variation(self, var: str, **kwargs):
         """Translate provided variation text into a VRS Variation object.
 
@@ -104,7 +97,6 @@
     def translate_cnv(
         self, var: str, **kwargs
     ) -> Optional[Union[models.CopyNumberCount, models.CopyNumberChange]]:
->>>>>>> 472d87f0
         """Translate provided variation text into a VRS object.
 
         :param var: user-provided string describing or referencing a variation.
@@ -117,33 +109,10 @@
             its translation.
         """
         try:
-<<<<<<< HEAD
-            return self.allele_tlr.translate_from(var, fmt=None)
-        except ValueError:
-            raise TranslationException(f"{var} isn't supported by the VRS-Python AlleleTranslator.")
-
-    def translate_cnv(
-        self, var: str, **kwargs
-    ) -> Optional[Union[models.CopyNumberCount, models.CopyNumberChange]]:
-        """Translate provided variation text into a VRS object.
-
-        :param var: user-provided string describing or referencing a variation.
-        :returns: VRS variation object if able to translate
-        :raises TranslationException: if translation is unsuccessful, either because
-            the submitted variation is malformed, or because VRS-Python doesn't support
-            its translation.
-        """
-        try:
             return self.cnv_tlr.translate_from(var, fmt=None, **kwargs)
         except ValueError:
             raise TranslationException(f"{var} isn't supported by the VRS-Python CnvTranslator.")
 
-=======
-            return self.cnv_tlr.translate_from(var, fmt=None, **kwargs)
-        except ValueError:
-            raise TranslationException(f"{var} isn't supported by the VRS-Python CnvTranslator.")
-
->>>>>>> 472d87f0
     def translate_vcf_row(self, coords: str) -> Optional[VrsVariation]:
         """Translate VCF-like data to a VRS object.
 
