"""Normalize incoming variation descriptions with the VRS-Python library."""

from os import environ

from ga4gh.vrs import models
from ga4gh.vrs.dataproxy import _DataProxy, create_dataproxy
from ga4gh.vrs.extras.translator import AlleleTranslator, CnvTranslator

from anyvar.translate.translate import TranslationError, Translator
from anyvar.utils import types


class VrsPythonTranslator(Translator):
    """Translator layer using VRS-Python Translator class."""

    def __init__(self, seqrepo_proxy: _DataProxy | None = None) -> None:
        """Initialize VRS-Python translator.

        If an existing SeqRepo data proxy is not provided, use the VRS-Python
        ``create_dataproxy`` function to construct one. The following URI patterns
        can be used to specify a local file instance or an address to REST service:

        * seqrepo+file:///path/to/seqrepo/root
        * seqrepo+:../relative/path/to/seqrepo/root
        * seqrepo+http://localhost:5000/seqrepo
        * seqrepo+https://somewhere:5000/seqrepo

        We'll pass the value defined under the environment variable
        ``SEQREPO_DATAPROXY_URI``, and default to local service
        (``"seqrepo+http://localhost:5000/seqrepo"``) if it's undefined.

        :param seqrepo_proxy: existing SR proxy instance if available.
        """
        if not seqrepo_proxy:
            seqrepo_uri = environ.get(
                "SEQREPO_DATAPROXY_URI", "seqrepo+http://localhost:5000/seqrepo"
            )
            self.dp = create_dataproxy(seqrepo_uri)
        self.allele_tlr = AlleleTranslator(data_proxy=self.dp)
        self.cnv_tlr = CnvTranslator(data_proxy=self.dp)

    def translate_variation(self, var: str, **kwargs) -> types.VrsVariation | None:
        """Translate provided variation text into a VRS Variation object.

        :param var: user-provided string describing or referencing a variation.
        :param input_type: The type of variation for `var`.
        :keyword types.VrsVariation input_type: The type of variation for `var`. If
            not provided, will first try to translate to allele and then copy number
        :keyword int copies: The number of copies for VRS Copy Number Count
        :keyword models.CopyChange copy_change: The EFO code for VRS COpy Number Change
        :keyword ReferenceAssembly assembly_name: Assembly name for ``var``.
            Only used when ``var`` uses gnomad format.
        :returns: VRS variation object if able to translate
        :raises TranslationError: if translation is unsuccessful, either because
            the submitted variation is malformed, or because VRS-Python doesn't support
            its translation.
        """
        variation = None
        input_type = kwargs.get("input_type")
        if input_type == types.SupportedVariationType.ALLELE:
            variation = self.translate_allele(var, **kwargs)
        elif input_type in (
            types.SupportedVariationType.COPY_NUMBER_CHANGE,
            types.SupportedVariationType.COPY_NUMBER_COUNT,
        ):
            variation = self.translate_cnv(var, **kwargs)
        else:
            # Try allele then copy number
            try:
                variation = self.translate_allele(var)
            except TranslationError:
                try:
                    variation = self.translate_cnv(var, **kwargs)
                except TranslationError as e:
                    msg = f"{var} isn't supported by the VRS-Python AlleleTranslator or CnvTranslator."
                    raise TranslationError(msg) from e

        return variation

<<<<<<< HEAD
    def translate_allele(self, var: str) -> models.Allele:
=======
    def translate_allele(self, var: str, **kwargs) -> models.Allele:
>>>>>>> 02b3a553
        """Translate provided variation text into a VRS Allele object.

        :param var: user-provided string describing or referencing a variation.
        :kwargs:
            assembly_name(str) -> Assembly name for ``var``.
            Only used when ``var`` uses gnomad format.
            Defaults to "GRCh38". Must be "GRCh38" or "GRCh7"
            VRS-Python sets a default, but we should set a default just in case
            VRS-Python ever changes the default.
        :returns: VRS variation object if able to translate
        :raises TranslationError: if translation is unsuccessful, either because
            the submitted variation is malformed, or because VRS-Python doesn't support
            its translation.
        """
        try:
<<<<<<< HEAD
            return self.allele_tlr.translate_from(var, fmt=None)  # type: ignore (this will always return a models.Allele instance, or raise a ValueError)
=======
            return self.allele_tlr.translate_from(var, fmt=None, **kwargs)  # type: ignore (this will always return a models.Allele instance, or raise a ValueError)
>>>>>>> 02b3a553
        except ValueError as e:
            msg = f"{var} isn't supported by the VRS-Python AlleleTranslator."
            raise TranslationError(msg) from e

    def translate_cnv(
        self, var: str, **kwargs
    ) -> models.CopyNumberCount | models.CopyNumberChange:
        """Translate provided variation text into a VRS object.

        :param var: user-provided string describing or referencing a variation.
        :kwargs:
            copies(int) - The number of copies for VRS Copy Number Count
            copy_change (models.CopyChange) - The EFO code for VRS COpy Number Change
        :returns: VRS variation object if able to translate
        :raises TranslationError: if translation is unsuccessful, either because
            the submitted variation is malformed, or because VRS-Python doesn't support
            its translation.
        """
        try:
            return self.cnv_tlr.translate_from(var, fmt=None, **kwargs)  # type: ignore (this will always return a models.CopyNumberCount | models.CopyNumberChange instance, or raise a ValueError)
        except ValueError as e:
            msg = f"{var} isn't supported by the VRS-Python CnvTranslator."
            raise TranslationError(msg) from e

    def get_sequence_id(self, accession_id: str) -> str:
        """Get GA4GH sequence identifier for provided accession ID

        :param accession_id: ID to convert
        :return: equivalent GA4GH sequence ID
        :raise: KeyError if no equivalent ID is available
        """
        result = self.allele_tlr.data_proxy.translate_sequence_identifier(
            accession_id, "ga4gh"
        )
        return result[0]<|MERGE_RESOLUTION|>--- conflicted
+++ resolved
@@ -77,11 +77,7 @@
 
         return variation
 
-<<<<<<< HEAD
-    def translate_allele(self, var: str) -> models.Allele:
-=======
     def translate_allele(self, var: str, **kwargs) -> models.Allele:
->>>>>>> 02b3a553
         """Translate provided variation text into a VRS Allele object.
 
         :param var: user-provided string describing or referencing a variation.
@@ -97,11 +93,7 @@
             its translation.
         """
         try:
-<<<<<<< HEAD
-            return self.allele_tlr.translate_from(var, fmt=None)  # type: ignore (this will always return a models.Allele instance, or raise a ValueError)
-=======
             return self.allele_tlr.translate_from(var, fmt=None, **kwargs)  # type: ignore (this will always return a models.Allele instance, or raise a ValueError)
->>>>>>> 02b3a553
         except ValueError as e:
             msg = f"{var} isn't supported by the VRS-Python AlleleTranslator."
             raise TranslationError(msg) from e
