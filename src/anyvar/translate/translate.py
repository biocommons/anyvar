"""Provide base properties for Translator classes."""
from abc import ABC, abstractmethod
from typing import Optional

from anyvar.utils.types import VrsVariation
<<<<<<< HEAD
=======

DEFAULT_TRANSLATE_URI = "http://localhost:8000/variation/"
>>>>>>> 472d87f0


class TranslatorSetupException(Exception):
    """Indicates failure to create translator instance (e.g. invalid params provided)"""


class TranslatorConnectionException(Exception):
    """Indicates failure to connect to translator instance (e.g. REST endpoint not
    responding)
    """


class TranslationException(Exception):
    """Indicates failure to translate provided term into known variation structure."""


class _Translator(ABC):
    """Base Translator class."""

    @abstractmethod
<<<<<<< HEAD
=======
    def translate_variation(self, var: str, **kwargs):
        """Translate provided variation text into a VRS Variation object.

        :param var: user-provided string describing or referencing a variation.
        :param input_type: The type of variation for `var`.
        :kwargs:
            input_type (SupportedVariationType): The type of variation for `var`.
                If not provided, will first try to translate to allele and then
                copy number
            copies (int) - The number of copies for VRS Copy Number Count
            copy_change (models.CopyChange) - The EFO code for VRS COpy Number Change
        :returns: VRS variation object if able to translate
        :raises TranslationException: if translation is unsuccessful, either because
            the submitted variation is malformed, or because VRS-Python doesn't support
            its translation.
        """
        raise NotImplementedError

    @abstractmethod
>>>>>>> 472d87f0
    def translate_allele(self, var: str) -> Optional[VrsVariation]:
        """Translate provided variation text into a normalized VRS object.

        :param var: user-provided string describing or referencing a variation.
        :returns: VRS variation object if able to normalize
        :raises TranslatorConnectionException: if translation request returns error
        """
        raise NotImplementedError

    @abstractmethod
    def translate_cnv(self, var: str) -> Optional[VrsVariation]:
        """Translate provided variation text into a normalized VRS object.

        :param var: user-provided string describing or referencing a variation.
        :returns: VRS variation object if able to normalize
        :raises TranslatorConnectionException: if translation request returns error
        """
        raise NotImplementedError

    @abstractmethod
    def translate_vcf_row(self, coords: str) -> Optional[VrsVariation]:
        """Translate VCF-like data to a normalized VRS object.

        :param coords: string formatted a la "<chr>-<pos>-<ref>-<alt>"
        :return: VRS variation (using VRS-Python class) if translation is successful
        """
        raise NotImplementedError

    @abstractmethod
    def get_sequence_id(self, accession_id: str) -> str:
        """Get GA4GH sequence identifier for provided accession ID

        :param accession_id: ID to convert
        :return: equivalent GA4GH sequence ID
        :raise: KeyError if no equivalent ID is available
        """
        raise NotImplementedError<|MERGE_RESOLUTION|>--- conflicted
+++ resolved
@@ -3,11 +3,6 @@
 from typing import Optional
 
 from anyvar.utils.types import VrsVariation
-<<<<<<< HEAD
-=======
-
-DEFAULT_TRANSLATE_URI = "http://localhost:8000/variation/"
->>>>>>> 472d87f0
 
 
 class TranslatorSetupException(Exception):
@@ -28,8 +23,6 @@
     """Base Translator class."""
 
     @abstractmethod
-<<<<<<< HEAD
-=======
     def translate_variation(self, var: str, **kwargs):
         """Translate provided variation text into a VRS Variation object.
 
@@ -49,7 +42,6 @@
         raise NotImplementedError
 
     @abstractmethod
->>>>>>> 472d87f0
     def translate_allele(self, var: str) -> Optional[VrsVariation]:
         """Translate provided variation text into a normalized VRS object.
 
