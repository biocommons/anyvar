"""full-service interface to converting, validating, and registering
biological sequence variation

"""

import importlib.util
import logging
import logging.config
import os
import pathlib
import warnings
from collections.abc import MutableMapping
from typing import Any
from urllib.parse import urlparse

import yaml
from ga4gh.vrs import vrs_deref, vrs_enref

from anyvar.storage import DEFAULT_STORAGE_URI, _Storage
from anyvar.translate.translate import _Translator
from anyvar.translate.vrs_python import VrsPythonTranslator
from anyvar.utils.types import Annotation, AnnotationKey, VrsObject

# Suppress pydantic warnings unless otherwise indicated
if os.environ.get("ANYVAR_SHOW_PYDANTIC_WARNINGS", None) is None:
    warnings.filterwarnings("ignore", module="pydantic")

# Configure logging from file or use default
logging_config_file = os.environ.get("ANYVAR_LOGGING_CONFIG", None)
if logging_config_file and pathlib.Path(logging_config_file).is_file():
    with pathlib.Path(logging_config_file).open() as fd:
        try:
            config = yaml.safe_load(fd.read())
            logging.config.dictConfig(config)
        except Exception:
            logging.exception(  # noqa: LOG015
                "Error in Logging Configuration. Using default configs"
            )

_logger = logging.getLogger(__name__)


def create_storage(uri: str | None = None, table_name: str | None = None) -> _Storage:
    """Provide factory to create storage based on `uri` or the ANYVAR_STORAGE_URI
    environment value.

    The URI format is as follows:

    * PostgreSQL
    `postgresql://[username]:[password]@[domain]/[database]`
    * Snowflake
    `snowflake://[user]:@[account]/[database]/[schema]?[param=value]&[param=value]...`

    :param uri: storage URI
    :param table_name: table name to use for storage (if the storage supports it)
    """
    uri = uri or os.environ.get("ANYVAR_STORAGE_URI", DEFAULT_STORAGE_URI)
    parsed_uri = urlparse(uri)
    if parsed_uri.scheme == "postgresql":
        from anyvar.storage.postgres import PostgresObjectStore

        storage = PostgresObjectStore(uri, table_name=table_name)
    elif parsed_uri.scheme == "snowflake":
        from anyvar.storage.snowflake import SnowflakeObjectStore

<<<<<<< HEAD
        storage = SnowflakeObjectStore(uri, table_name=table_name)
=======
        storage = SnowflakeObjectStore(uri)
    elif parsed_uri.scheme == "":
        from anyvar.storage.no_db import NoObjectStore

        storage = NoObjectStore()
    elif parsed_uri.scheme == "duckdb":
        from anyvar.storage.duckdb import DuckdbObjectStore

        storage = DuckdbObjectStore(uri)
>>>>>>> 7117fa80
    else:
        msg = f"URI scheme {parsed_uri.scheme} is not implemented"
        raise ValueError(msg)

    _logger.debug("create_storage: %s → %s}", uri, storage)
    return storage


def create_annotation_storage(
    uri: str | None = None, table_name: str | None = None
) -> _Storage:
    """Provide factory to create annotation storage based on `uri` or the
    ANYVAR_ANNOTATION_STORAGE_URI environment value.

    :param uri: storage URI
    :param table_name: table name to use for storage (if the storage supports it)
    """
    uri = uri or os.environ.get("ANYVAR_ANNOTATION_STORAGE_URI", DEFAULT_STORAGE_URI)

    parsed_uri = urlparse(uri)

    if parsed_uri.scheme == "postgresql":
        from anyvar.storage.postgres import PostgresAnnotationObjectStore

        storage = PostgresAnnotationObjectStore(uri, table_name=table_name)
    else:
        msg = f"URI scheme {parsed_uri.scheme} is not implemented"
        raise ValueError(msg)

    _logger.debug("create_annotation_storage: %s → %s}", uri, storage)
    return storage


def create_translator() -> _Translator:
    """Create variation translator middleware.

    Try to build the VRS-Python wrapper class with default args. In the future, could
    provide assistance constructing other kinds of translators.

    :return: instantiated Translator instance
    """
    return VrsPythonTranslator()


def has_queueing_enabled() -> bool:
    """Determine whether or not asynchronous task queueing is enabled"""
    return (
        importlib.util.find_spec("aiofiles") is not None
        and importlib.util.find_spec("celery") is not None
        and os.environ.get("CELERY_BROKER_URL", "") != ""
        and os.environ.get("ANYVAR_VCF_ASYNC_WORK_DIR", "") != ""
    )


class AnyVar:
    """Define core AnyVar class."""

    def __init__(
        self,
        /,
        translator: _Translator,
        object_store: _Storage,
    ) -> None:
        """Initialize anyvar instance. It's easiest to use factory methods to create
        translator and object_store instances but manual construction works too.

        :param translator: Translator instance
        :param object_store: Object storage instance
        :param annotation_store: (Optional) Annotation storage instance
        """
        if not isinstance(object_store, MutableMapping):
            _logger.warning(
                "AnyVar(object_store=) should be a mutable mapping; you're on your own"
            )

        self.object_store = object_store
        self.translator = translator

    def put_object(self, variation_object: VrsObject) -> str | None:
        """Attempt to register variation.

        :param variation_object: complete VRS object
        :return: Object digest if successful, None otherwise
        """
        try:
            id, _ = vrs_enref(variation_object, self.object_store, True)  # noqa: A001
        except ValueError:
            return None
        return id

    def get_object(self, object_id: str, deref: bool = False) -> VrsObject | None:
        """Retrieve registered variation.

        :param object_id: object identifier
        :param deref: if True, dereference all IDs contained by the object
        """
        v = self.object_store[object_id]
        return vrs_deref(v, self.object_store) if deref else v


class AnyAnnotation:

    def __init__(self, annotation_store: _Storage) -> None:
        """Initialize AnyAnnotation instance.

        :param annotation_store: Annotation storage instance
        """
        self.annotation_store = annotation_store

    def get_annotation(self, object_id: str, annotation_type: str) -> list[Annotation]:
        """Retrieve annotations for object.

        :param object_id: object identifier
        """
        # if self.annotation_store is None:
        #     raise ValueError("No annotation store available")

        return self.annotation_store.get(
            AnnotationKey(object_id=object_id, annotation_type=annotation_type), []
        )

    def put_annotation(
        self, object_id: str, annotation_type: str, annotation: dict
    ) -> None:
        """Attach annotation to object.

        :param object_id: object identifier
        :param annotation: annotation dictionary
        """
        # if self.annotation_store is None:
        #     raise ValueError("No annotation store available")

        self.annotation_store.push(
            Annotation(
                object_id=object_id,
                annotation_type=annotation_type,
                annotation=annotation,
            )
        )<|MERGE_RESOLUTION|>--- conflicted
+++ resolved
@@ -63,9 +63,6 @@
     elif parsed_uri.scheme == "snowflake":
         from anyvar.storage.snowflake import SnowflakeObjectStore
 
-<<<<<<< HEAD
-        storage = SnowflakeObjectStore(uri, table_name=table_name)
-=======
         storage = SnowflakeObjectStore(uri)
     elif parsed_uri.scheme == "":
         from anyvar.storage.no_db import NoObjectStore
@@ -75,7 +72,6 @@
         from anyvar.storage.duckdb import DuckdbObjectStore
 
         storage = DuckdbObjectStore(uri)
->>>>>>> 7117fa80
     else:
         msg = f"URI scheme {parsed_uri.scheme} is not implemented"
         raise ValueError(msg)
