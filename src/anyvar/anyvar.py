"""full-service interface to converting, validating, and registering
biological sequence variation

"""

import datetime
import importlib.util
import logging
import os
import warnings
from collections.abc import Iterable
from urllib.parse import urlparse

from ga4gh.vrs import models as vrs_models

from anyvar.storage import DEFAULT_STORAGE_URI
from anyvar.storage.base_storage import Storage
from anyvar.translate.translate import Translator
from anyvar.translate.vrs_python import VrsPythonTranslator
from anyvar.utils import types
from anyvar.utils.types import AnnotationType, VrsObject

# Suppress pydantic warnings unless otherwise indicated
if os.environ.get("ANYVAR_SHOW_PYDANTIC_WARNINGS", None) is None:
    warnings.filterwarnings("ignore", module="pydantic")

_logger = logging.getLogger(__name__)


def create_storage(uri: str | None = None) -> Storage:
    """Provide factory to create storage based on `uri` or the ANYVAR_STORAGE_URI
    environment value.

    The URI format is as follows:

    `postgresql://[username]:[password]@[domain]/[database]`

    For no database (for testing or non-persistent use cases), use an empty string.

    :param uri: storage URI
    """
    if uri is None:
        uri = os.environ.get("ANYVAR_STORAGE_URI", DEFAULT_STORAGE_URI)
    parsed_uri = urlparse(uri)
    if parsed_uri.scheme == "postgresql":
        from anyvar.storage.postgres import PostgresObjectStore  # noqa: PLC0415
<<<<<<< HEAD

        storage = PostgresObjectStore(uri, table_name=table_name)
    elif parsed_uri.scheme == "snowflake":
        from anyvar.storage.snowflake import SnowflakeObjectStore  # noqa: PLC0415
=======
>>>>>>> 02b3a553

        storage = PostgresObjectStore(uri)
    elif parsed_uri.scheme == "":
        from anyvar.storage.no_db import NoObjectStore  # noqa: PLC0415

        storage = NoObjectStore()
<<<<<<< HEAD
    elif parsed_uri.scheme == "duckdb":
        from anyvar.storage.duckdb import DuckdbObjectStore  # noqa: PLC0415

        storage = DuckdbObjectStore(uri)
=======
>>>>>>> 02b3a553
    else:
        msg = f"URI scheme {parsed_uri.scheme} is not implemented"
        raise ValueError(msg)

    _logger.debug("create_storage: %s → %s}", uri, storage)
    return storage


<<<<<<< HEAD
def create_annotation_storage(
    uri: str | None = None, table_name: str | None = None
) -> _Storage:
    """Provide factory to create annotation storage based on `uri` or the
    ANYVAR_ANNOTATION_STORAGE_URI environment value.

    :param uri: storage URI
    :param table_name: table name to use for storage (if the storage supports it)
    """
    uri = uri or os.environ.get("ANYVAR_ANNOTATION_STORAGE_URI", DEFAULT_STORAGE_URI)

    parsed_uri = urlparse(uri)

    if parsed_uri.scheme == "postgresql":
        from anyvar.storage.postgres import (  # noqa: PLC0415
            PostgresAnnotationObjectStore,
        )

        storage = PostgresAnnotationObjectStore(uri, table_name=table_name)
    else:
        msg = f"URI scheme {parsed_uri.scheme} is not implemented"
        raise ValueError(msg)

    _logger.debug("create_annotation_storage: %s → %s}", uri, storage)
    return storage


def create_translator() -> _Translator:
=======
def create_translator() -> Translator:
>>>>>>> 02b3a553
    """Create variation translator middleware.

    Try to build the VRS-Python wrapper class with default args. In the future, could
    provide assistance constructing other kinds of translators.

    :return: instantiated Translator instance
    """
    return VrsPythonTranslator()


def has_queueing_enabled() -> bool:
    """Determine whether or not asynchronous task queueing is enabled"""
    return (
        importlib.util.find_spec("aiofiles") is not None
        and importlib.util.find_spec("celery") is not None
        and os.environ.get("CELERY_BROKER_URL", "") != ""
        and os.environ.get("ANYVAR_VCF_ASYNC_WORK_DIR", "") != ""
    )


class ObjectNotFoundError(Exception):
    """Raised when a related object is requested for a primary entity that does not exist."""


class AnyVar:
    """Define core AnyVar class."""

    def __init__(
        self,
        /,
        translator: Translator,
        object_store: Storage,
    ) -> None:
        """Initialize anyvar instance. It's easiest to use factory methods to create
        translator and object_store instances but manual construction works too.

        :param translator: Translator instance
        :param object_store: Object storage instance
        """
        self.object_store = object_store
        self.translator = translator

    def put_objects(self, variation_objects: list[VrsObject]) -> None:
        """Attempt to register variation objects

        The provided list may contain any supported variation object -- i.e. not just
        Alleles or molecular variations -- and is not required to contain only one
        kind of object.

        :param variation_objects: list of complete variation objects (i.e. VRS-Python models)
        """
        try:
            self.object_store.add_objects(variation_objects)
        except Exception as e:
            _logger.exception("Failed to add object: %s", variation_objects)
            raise e  # noqa: TRY201

<<<<<<< HEAD
    def get_object(self, object_id: str, deref: bool = False) -> VrsObject:
        """Retrieve registered variation.

        :param object_id: object identifier
        :param deref: if True, dereference all IDs contained by the object
        :return: VRS object if found.
        :raises: KeyError if identifier is not found, or ValueError if deref = True and
                    the object is either a) not a Pydantic instance, or b) not a ga4gh identifiable object
        """
        v = self.object_store[object_id]
        return vrs_deref(v, self.object_store) if deref else v  # type: ignore (this will always return a VrsObject)

=======
    def get_object(
        self, object_id: str, object_type: type[types.VrsObject] | None = None
    ) -> VrsObject:
        """Retrieve registered VRS Object.

        :param object_id: object identifier
        :param object_type: specific object type to search (optional - if not provided, searches all types)
        :return: VRS object if found.
        :raises: KeyError if identifier is not found
        """
        if object_type is not None:
            # Search specific object type
            found = self.object_store.get_objects(
                object_type=object_type, object_ids=[object_id]
            )
            if not found:
                raise KeyError(f"Object {object_id} not found")
            if len(found) > 1:
                raise ValueError(f"Multiple objects found for ID {object_id}")
            return found[0]
>>>>>>> 02b3a553

        # Search all object types
        return self._get_object_polymorphic(object_id)

    def _get_object_polymorphic(self, object_id: str) -> VrsObject:
        """Search all object types for the given object ID.

        :param object_id: VRS object identifier
        :return: VRS object if found
        :raises: KeyError if object is not found in any table
        """
        # Try each object type. Primary key lookups should be fast.
        object_types_to_try = [
            vrs_models.Allele,
            vrs_models.SequenceLocation,
            vrs_models.SequenceReference,
        ]
        for object_type in object_types_to_try:
            try:
                found = list(
                    self.object_store.get_objects(
                        object_type=object_type, object_ids=[object_id]
                    )
                )
                if found:
                    return found[0]
            except (KeyError, ValueError):
                # Continue to next object type
                continue
        raise KeyError(f"Object {object_id} not found in any table")

    def put_annotation(self, annotation: types.Annotation) -> int | None:
        """Attempt to store an annotation.

        :param annotation: an Annotation object
        :return: annotation ID if successful, None otherwise
        """
        annotation_id: int | None = None
        try:
            annotation_id = self.object_store.add_annotation(annotation)
        except Exception as e:
            _logger.exception("Failed to add object: %s", annotation)
            raise e  # noqa: TRY201
        return annotation_id

    def get_object_annotations(
        self, object_id: str, annotation_type: str | None = None
    ) -> list[types.Annotation]:
        """Get all annotations for the specified object, optionally filtered by type.

        :param object_id: The ID of the object to retrieve annotations for
        :param annotation_type: The type of annotation to retrieve (defaults to `None` to retrieve all annotations for the object)
        :return: A list of Annotations
        :raise ObjectNotFoundError: if ``object_id`` can't be found in DB
        """
        try:
            annotations = self.object_store.get_annotations(object_id, annotation_type)
        except Exception as e:
            _logger.exception(
                "Failed to retrieve annotations for object: %s", object_id
            )
            raise e  # noqa: TRY201
        if not annotations:
            try:
                _ = self.get_object(object_id)
            except KeyError as e:
                raise ObjectNotFoundError(object_id) from e
        return annotations

    def create_timestamp_annotation_if_missing(self, object_id: str) -> int | None:
        """Store a 'creation_timestamp' annotation if missing for an object

        :param object_id: The ID of the object to create a timestamp annotation for
        :return: ID of newly created annotation. If timestamp annotation exists, will
            return None.
        """
        timestamp_annotations: list[types.Annotation] = self.get_object_annotations(
            object_id, AnnotationType.CREATION_TIMESTAMP.value
        )
        if not timestamp_annotations:
            return self.put_annotation(
                types.Annotation(
                    object_id=object_id,
                    annotation_type=AnnotationType.CREATION_TIMESTAMP.value,
                    annotation_value=datetime.datetime.now(tz=datetime.UTC).isoformat(),
                )
            )
        return None

    def put_mapping(self, mapping: types.VariationMapping) -> None:
        """Attempt to store a mapping between two objects

        :param mapping: a Mapping object
        """
        try:
            return self.object_store.add_mapping(mapping)
        except Exception:
            _logger.exception("Failed to add mapping: %s", mapping)
            raise

    def get_object_mappings(
        self, source_object_id: str, mapping_type: types.VariationMappingType
    ) -> Iterable[types.VariationMapping]:
        """Get all variation mappings given source object ID and mapping type

        :param source_object_id: ID of the source object
        :param mapping_type: kind of mapping to retrieve
        :return: iterable collection of mapping objects
        :raise ObjectNotFoundError: if ``source_object_id`` can't be found in DB
        """
        try:
            mappings = self.object_store.get_mappings(source_object_id, mapping_type)
        except Exception:
            _logger.exception(
                "Failed to retrieve mappings for source_object_id: %s and mapping_type: %s",
                source_object_id,
                mapping_type,
            )
            raise
        if not mappings:
            try:
                _ = self.get_object(source_object_id)
            except KeyError as e:
                raise ObjectNotFoundError(source_object_id) from e
        return mappings<|MERGE_RESOLUTION|>--- conflicted
+++ resolved
@@ -44,26 +44,12 @@
     parsed_uri = urlparse(uri)
     if parsed_uri.scheme == "postgresql":
         from anyvar.storage.postgres import PostgresObjectStore  # noqa: PLC0415
-<<<<<<< HEAD
-
-        storage = PostgresObjectStore(uri, table_name=table_name)
-    elif parsed_uri.scheme == "snowflake":
-        from anyvar.storage.snowflake import SnowflakeObjectStore  # noqa: PLC0415
-=======
->>>>>>> 02b3a553
 
         storage = PostgresObjectStore(uri)
     elif parsed_uri.scheme == "":
         from anyvar.storage.no_db import NoObjectStore  # noqa: PLC0415
 
         storage = NoObjectStore()
-<<<<<<< HEAD
-    elif parsed_uri.scheme == "duckdb":
-        from anyvar.storage.duckdb import DuckdbObjectStore  # noqa: PLC0415
-
-        storage = DuckdbObjectStore(uri)
-=======
->>>>>>> 02b3a553
     else:
         msg = f"URI scheme {parsed_uri.scheme} is not implemented"
         raise ValueError(msg)
@@ -72,38 +58,7 @@
     return storage
 
 
-<<<<<<< HEAD
-def create_annotation_storage(
-    uri: str | None = None, table_name: str | None = None
-) -> _Storage:
-    """Provide factory to create annotation storage based on `uri` or the
-    ANYVAR_ANNOTATION_STORAGE_URI environment value.
-
-    :param uri: storage URI
-    :param table_name: table name to use for storage (if the storage supports it)
-    """
-    uri = uri or os.environ.get("ANYVAR_ANNOTATION_STORAGE_URI", DEFAULT_STORAGE_URI)
-
-    parsed_uri = urlparse(uri)
-
-    if parsed_uri.scheme == "postgresql":
-        from anyvar.storage.postgres import (  # noqa: PLC0415
-            PostgresAnnotationObjectStore,
-        )
-
-        storage = PostgresAnnotationObjectStore(uri, table_name=table_name)
-    else:
-        msg = f"URI scheme {parsed_uri.scheme} is not implemented"
-        raise ValueError(msg)
-
-    _logger.debug("create_annotation_storage: %s → %s}", uri, storage)
-    return storage
-
-
-def create_translator() -> _Translator:
-=======
 def create_translator() -> Translator:
->>>>>>> 02b3a553
     """Create variation translator middleware.
 
     Try to build the VRS-Python wrapper class with default args. In the future, could
@@ -161,20 +116,6 @@
             _logger.exception("Failed to add object: %s", variation_objects)
             raise e  # noqa: TRY201
 
-<<<<<<< HEAD
-    def get_object(self, object_id: str, deref: bool = False) -> VrsObject:
-        """Retrieve registered variation.
-
-        :param object_id: object identifier
-        :param deref: if True, dereference all IDs contained by the object
-        :return: VRS object if found.
-        :raises: KeyError if identifier is not found, or ValueError if deref = True and
-                    the object is either a) not a Pydantic instance, or b) not a ga4gh identifiable object
-        """
-        v = self.object_store[object_id]
-        return vrs_deref(v, self.object_store) if deref else v  # type: ignore (this will always return a VrsObject)
-
-=======
     def get_object(
         self, object_id: str, object_type: type[types.VrsObject] | None = None
     ) -> VrsObject:
@@ -195,7 +136,6 @@
             if len(found) > 1:
                 raise ValueError(f"Multiple objects found for ID {object_id}")
             return found[0]
->>>>>>> 02b3a553
 
         # Search all object types
         return self._get_object_polymorphic(object_id)
