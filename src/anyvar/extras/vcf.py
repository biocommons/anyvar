--- conflicted
+++ resolved
@@ -190,14 +190,6 @@
                 if vrs_id == ".":
                     continue
                 true_state = "" if state == "." else state
-<<<<<<< HEAD
-                seq_ref = SequenceReference(refgetAccession=refget_accession)  # pyright: ignore[reportCallIssue] - values that aren't specified default to `None`
-                location = SequenceLocation(
-                    sequenceReference=seq_ref, start=start, end=end
-                )  # pyright: ignore[reportCallIssue]
-                lse = LiteralSequenceExpression(sequence=true_state)  # pyright: ignore[reportCallIssue]
-                allele = Allele(location=location, state=lse)  # pyright: ignore[reportCallIssue]
-=======
                 seq_ref = vrs_models.SequenceReference(refgetAccession=refget_accession)
                 location = vrs_models.SequenceLocation(
                     sequenceReference=seq_ref, start=start, end=end
@@ -206,7 +198,6 @@
                 location.id = location_id
                 lse = vrs_models.LiteralSequenceExpression(sequence=true_state)  # pyright: ignore[reportArgumentType]
                 allele = vrs_models.Allele(location=location, state=lse)
->>>>>>> 02b3a553
                 allele = normalize(allele, av.translator.dp)
                 new_vrs_id = ga4gh_identify(allele)
                 if conflict_logfile and new_vrs_id != vrs_id:
