"""Defines functions used to lift over variants between GRCh37 & GRCh38"""

import copy
from enum import Enum
from typing import TypeVar

from agct import Converter, Strand
from bioutils.accessions import chr22XY
from ga4gh.vrs.enderef import vrs_deref, vrs_enref

<<<<<<< HEAD
from anyvar.anyvar import AnyAnnotation, AnyVar
=======
from anyvar.anyvar import AnyVar
from anyvar.utils.funcs import get_nested_key
>>>>>>> ca89d6d7
from anyvar.utils.types import VrsObject, VrsVariation, variation_class_map


class ReferenceAssembly(Enum):
    """Supported reference assemblies"""

    GRCH37 = "GRCh37"
    GRCH38 = "GRCh38"


class LiftoverError(Exception):
    """Indicates a failure to liftover a variant between GRCh37 & GRCh38"""

    base_error_message = "Unable to complete liftover"
    error_details = ""

    @classmethod
    def get_error_message(cls) -> str:
        """Return the error message associated with the Exception"""
        return (
            f"{cls.base_error_message}: {cls.error_details}"
            if cls.error_details
            else cls.base_error_message
        )


class MalformedInputError(LiftoverError):
    """Indicates a malformed variant input"""

    error_details = "Malformed variant input"


class UnsupportedVariantLocationTypeError(LiftoverError):
    """Indicates a variant with a 'location' type that is unsupported"""

    error_details = "Liftover is unsupported for variants without refget accession, start position, and end position"


class UnsupportedReferenceAssemblyError(LiftoverError):
    """Indicates a failure to retrieve alias data for a refget accession in any supported reference assembly."""

    error_details = "Could not resolve reference assembly - accession not found in any supported assembly"


class AmbiguousReferenceAssemblyError(LiftoverError):
    """Indicates a failure to determine which reference assembly a variant is one due to alias matches in multiple reference assemblies, making the result ambiguous"""

    error_details = "Could not resolve reference assembly - accession found in multiple supported assemblies"


class ChromosomeResolutionError(LiftoverError):
    """Indicates a failure to resolve a variant's chromosome"""

    error_details = "Unable to resolve variant's chromosome"


class CoordinateConversionError(LiftoverError):
    """Indicates a failure to lift over a variant's coordinate"""

    error_details = "Could not convert start and/or end position(s)"


class AccessionConversionError(LiftoverError):
    """Indicates a failure to convert a variant's refget accession"""

    error_details = "Could not convert refget accession"


def _convert_coordinate(converter: Converter, chromosome: str, coordinate: int) -> int:
    """Convert an individual coordinate to another reference genome. If the conversion is unsuccessful, raises a `CoordinateConversionError`

    :param converter: An AGCT Converter instance.
    :param chromosome: The chromosome number where the coordinate is found. Must be a string consisting of a) the prefix "chr", and b) a number OR "X" or "Y" -> i.e. "chr10".
    :param coordinate: A single start or end coordinate. MUST be an `int`.

    :return: A converted coordinate value as an `int`
    :raises: A `CoordinateConversionError` if the conversion is unsuccessful.
    """
    converted_position = converter.convert_coordinate(
        chromosome, coordinate, Strand.POSITIVE
    )

    # TODO: Handle cases where coordinate conversion returns negative-stranded coordinates. See Issue #197.
    if converted_position and converted_position[0][2] == Strand.POSITIVE:
        # TODO: Don't just return coordinates from the first result set - handle cases where coordinate map to multiple positions. See Issue #198.
        return converted_position[0][1]
    raise CoordinateConversionError


_PositionType = TypeVar("_PositionType", int, list[int | None])


def convert_position(
    converter: Converter, chromosome: str, position: _PositionType
) -> _PositionType:
    """Convert a SequenceLocation position (i.e., `start` or `end`) to another reference Genome. `position` can either be a `list[int | None]` or an `int` - return type will match.

    :param converter: An AGCT Converter instance.
    :param chromosome: The chromosome number where the position is found. Must be a string consisting of a) the prefix "chr", and b) a number OR "X" or "Y" -> e.g. "chr10", "chrX", etc.
    :param position: A SequenceLocation start or end position. Can be a `list[int | None]` or an `int`.

    :return: A lifted-over position. Type (`list[int | None]` or `int`) will match that of `position`
    """
    # Handle int positions
    if isinstance(position, int):
        return _convert_coordinate(converter, chromosome, position)

    # Handle Range (list) positions
    lower_bound, upper_bound = position
    lower_bound = (
        _convert_coordinate(converter, chromosome, lower_bound) if lower_bound else None
    )
    upper_bound = (
        _convert_coordinate(converter, chromosome, upper_bound) if upper_bound else None
    )
    return [lower_bound, upper_bound]


def get_liftover_variant(variant_object: dict, anyvar: AnyVar) -> VrsVariation:
    """Liftover a variant from GRCh37 or GRCH38 into the opposite assembly, and return the converted variant as a VrsObject.
    If liftover is unsuccessful, raise an Exception.

    :param variant_object: A dictionary representation of a `VrsVariation`.
    :param seqrepo_dataproxy: A `SeqrepoDataproxy` instance.
    :return: The converted variant as a `VrsObject`.
    :raises:
        - `MalformedInputError`:  If the `variant_object` is empty or otherwise falsy

        - `UnsupportedVariantLocationTypeError`: If the variant lacks a refget accession, start position or end position

        - `UnsupportedReferenceAssemblyError`: If the variant's accession was not found in any supported assembly

        - `AmbiguousReferenceAssemblyError`: If the variant's accession was found in multiple supported assemblies

        - `ChromosomeResolutionError`: If unable to resolve variant's chromosome

        - `CoordinateConversionError`: If unable to lift over the variant's start and/or end position(s)

        - `AccessionConversionError`: If unable to lift over the variant's refget accession
    """
    if not variant_object:
        raise MalformedInputError

    refget_accession = get_nested_key(
        variant_object, "location", "sequenceReference", "refgetAccession"
    )
    start_position = get_nested_key(variant_object, "location", "start")
    end_position = get_nested_key(variant_object, "location", "end")
    if not refget_accession or not start_position or not end_position:
        raise UnsupportedVariantLocationTypeError

    # Determine which assembly we're converting from/to
    prefixed_accession = f"ga4gh:{refget_accession}"
    seqrepo_dataproxy = anyvar.translator.dp
    if accession_aliases := seqrepo_dataproxy.translate_sequence_identifier(
        prefixed_accession, ReferenceAssembly.GRCH38.value
    ):
        from_assembly, to_assembly = (
            ReferenceAssembly.GRCH38.value,
            ReferenceAssembly.GRCH37.value,
        )
    elif accession_aliases := seqrepo_dataproxy.translate_sequence_identifier(
        prefixed_accession, ReferenceAssembly.GRCH37.value
    ):
        from_assembly, to_assembly = (
            ReferenceAssembly.GRCH37.value,
            ReferenceAssembly.GRCH38.value,
        )
    else:
        msg = f"Unable to get reference sequence ID for {prefixed_accession}"
        raise UnsupportedReferenceAssemblyError(msg)

    # Get the Converter that will liftover the variant's coordinates
    converter_key = f"{from_assembly}_to_{to_assembly}"
    converter = anyvar.liftover_converters.get(converter_key)
    if not converter:
        raise LiftoverError  # This won't happen, but Python doesn't know that and gets mad cuz it thinks `converter` might be `None`

    # Determine which chromosome we're on
    chromosome = chr22XY(accession_aliases[0].split(":")[1])

    # Get converted start/end positions. `convert_position` will raise a `CoordinateConversionError` if unsuccessful
    converted_start = convert_position(converter, chromosome, start_position)
    converted_end = convert_position(converter, chromosome, end_position)

    # Get converted refget_accession (without 'ga4gh:' prefix)
    new_alias = f"{to_assembly}:{chromosome}"
    converted_refget_accession = seqrepo_dataproxy.translate_sequence_identifier(
        new_alias, "ga4gh"
    )[0].split("ga4gh:")[1]
    if not converted_refget_accession:
        raise AccessionConversionError

    # Build the converted location dict
    converted_variant_location = {
        "start": converted_start,
        "end": converted_end,
        "id": None,
        "sequenceReference": {
            "type": "SequenceReference",
            "refgetAccession": converted_refget_accession,
        },
    }

    # Build the liftover variant object
    # Start by copying the original variant
    converted_variant_dict = copy.deepcopy(variant_object)

    # Replace the location with the lifted-over version
    converted_variant_dict["location"] = converted_variant_location

    # Get rid of the identifiers since these were from the original variant object and we need to re-compute them
    converted_variant_dict["digest"] = None
    converted_variant_dict["id"] = None

    # Convert the dict into a VrsObject class instance so we can compute the identifiers
    variant_type = variant_object.get("type", "")
    converted_variant_object: VrsObject = variation_class_map[variant_type](
        **converted_variant_dict
    )

    # Compute the identifiers
    object_store = {}
    enreffed_variant = vrs_enref(
        o=converted_variant_object,
        object_store=object_store,
        return_id_obj_tuple=False,
    )

    # return the dereffed lifted-over variant as a VrsObject
    dereffed_variant = vrs_deref(o=enreffed_variant, object_store=object_store)
    return variation_class_map[variant_type](**dereffed_variant.model_dump())


def add_liftover_annotations(
    input_vrs_id: str,
    input_vrs_object: dict,
    anyvar: AnyVar,
    annotator: AnyAnnotation | None,
) -> None:
    """Perform liftover between GRCh37 <-> GRCh38. Store the ID of converted variant as an annotation of the original,
    register the lifted-over variant, and store the ID of the original variant as an annotation of the lifted-over one.

    :param original_vrs_id: The ID of the VRS variant to lift over
    :param original_vrs_object: A dictionary representation of the VRS variant to lift over
    :param anyvar: An `AnyVar` instance
    :param annotator: An `AnyAnnotation` instance
    """
    # No need to do this more than once
    annotation_type = "liftover"
    if annotator and annotator.get_annotation(input_vrs_id, annotation_type):
        return

    lifted_over_variant: VrsObject | None = None
    try:
        lifted_over_variant = get_liftover_variant(
            variant_object=input_vrs_object,
            anyvar=anyvar,
        )
        # If liftover was successful, we'll annotate with the ID of the lifted-over variant
        annotation_value = lifted_over_variant.model_dump().get("id")
    except LiftoverError as e:
        # If liftover was unsuccessful, we'll annotate with an error message
        annotation_value = e.get_error_message()

    # Add the annotation to the original variant
    if annotator:
        annotator.put_annotation(
            object_id=input_vrs_id,
            annotation_type=annotation_type,
            annotation={annotation_type: annotation_value},
        )

    # If liftover was successful, also register the lifted-over variant
    # and add an annotation on the lifted-over variant linking it back to the original
    if lifted_over_variant:
        anyvar.put_object(lifted_over_variant)

        if annotator:
            # TODO: Verify that the liftover is reversible first. See Issue #195
            annotator.put_annotation(
                object_id=lifted_over_variant.model_dump().get("id", ""),
                annotation_type=annotation_type,
                annotation={annotation_type: input_vrs_id},
            )<|MERGE_RESOLUTION|>--- conflicted
+++ resolved
@@ -8,12 +8,8 @@
 from bioutils.accessions import chr22XY
 from ga4gh.vrs.enderef import vrs_deref, vrs_enref
 
-<<<<<<< HEAD
 from anyvar.anyvar import AnyAnnotation, AnyVar
-=======
-from anyvar.anyvar import AnyVar
 from anyvar.utils.funcs import get_nested_key
->>>>>>> ca89d6d7
 from anyvar.utils.types import VrsObject, VrsVariation, variation_class_map
 
 
@@ -274,7 +270,7 @@
             anyvar=anyvar,
         )
         # If liftover was successful, we'll annotate with the ID of the lifted-over variant
-        annotation_value = lifted_over_variant.model_dump().get("id")
+        annotation_value = lifted_over_variant.id
     except LiftoverError as e:
         # If liftover was unsuccessful, we'll annotate with an error message
         annotation_value = e.get_error_message()
@@ -295,7 +291,7 @@
         if annotator:
             # TODO: Verify that the liftover is reversible first. See Issue #195
             annotator.put_annotation(
-                object_id=lifted_over_variant.model_dump().get("id", ""),
+                object_id=str(lifted_over_variant.id),
                 annotation_type=annotation_type,
                 annotation={annotation_type: input_vrs_id},
             )