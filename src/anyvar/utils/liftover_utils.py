"""Defines functions used to lift over variants between GRCh37 & GRCh38"""

from enum import Enum
from typing import TypeVar

from agct import Converter, Strand
from bioutils.accessions import chr22XY
from ga4gh.vrs import models
from ga4gh.vrs.enderef import vrs_deref, vrs_enref

from anyvar.anyvar import AnyAnnotation, AnyVar
<<<<<<< HEAD
from anyvar.utils.funcs import build_vrs_variant_from_dict, get_nested_attribute
from anyvar.utils.types import VrsVariation, variation_class_map
=======
from anyvar.utils.funcs import build_vrs_variant_from_dict
from anyvar.utils.types import VrsVariation
>>>>>>> 208e5b70


class ReferenceAssembly(Enum):
    """Supported reference assemblies"""

    GRCH37 = "GRCh37"
    GRCH38 = "GRCh38"


class LiftoverError(Exception):
    """Indicates a failure to liftover a variant between GRCh37 & GRCh38"""

    base_error_message = "Unable to complete liftover"
    error_details = ""

    @classmethod
    def get_error_message(cls) -> str:
        """Return the error message associated with the Exception"""
        return (
            f"{cls.base_error_message}: {cls.error_details}"
            if cls.error_details
            else cls.base_error_message
        )


class MalformedInputError(LiftoverError):
    """Indicates a malformed variant input"""

    error_details = "Malformed variant input"


class UnsupportedVariantLocationTypeError(LiftoverError):
    """Indicates a variant with a 'location' type that is unsupported"""

    error_details = "Liftover is unsupported for variants without refget accession, start position, and end position"


class UnsupportedReferenceAssemblyError(LiftoverError):
    """Indicates a failure to retrieve alias data for a refget accession in any supported reference assembly."""

    error_details = "Could not resolve reference assembly - accession not found in any supported assembly"


class AmbiguousReferenceAssemblyError(LiftoverError):
    """Indicates a failure to determine which reference assembly a variant is one due to alias matches in multiple reference assemblies, making the result ambiguous"""

    error_details = "Could not resolve reference assembly - accession found in multiple supported assemblies"


class ChromosomeResolutionError(LiftoverError):
    """Indicates a failure to resolve a variant's chromosome"""

    error_details = "Unable to resolve variant's chromosome"


class CoordinateConversionError(LiftoverError):
    """Indicates a failure to lift over a variant's coordinate"""

    error_details = "Could not convert start and/or end position(s)"


class AccessionConversionError(LiftoverError):
    """Indicates a failure to convert a variant's refget accession"""

    error_details = "Could not convert refget accession"


def _convert_coordinate(converter: Converter, chromosome: str, coordinate: int) -> int:
    """Convert an individual coordinate to another reference genome. If the conversion is unsuccessful, raises a `CoordinateConversionError`

    :param converter: An AGCT Converter instance.
    :param chromosome: The chromosome number where the coordinate is found. Must be a string consisting of a) the prefix "chr", and b) a number OR "X" or "Y" -> i.e. "chr10".
    :param coordinate: A single start or end coordinate. MUST be an `int`.

    :return: A converted coordinate value as an `int`
    :raises: A `CoordinateConversionError` if the conversion is unsuccessful.
    """
    converted_position = converter.convert_coordinate(
        chromosome, coordinate, Strand.POSITIVE
    )

    # TODO: Handle cases where coordinate conversion returns negative-stranded coordinates. See Issue #197.
    if converted_position and converted_position[0][2] == Strand.POSITIVE:
        # TODO: Don't just return coordinates from the first result set - handle cases where coordinate map to multiple positions. See Issue #198.
        return converted_position[0][1]
    raise CoordinateConversionError


_PositionType = TypeVar("_PositionType", int, models.Range)


def convert_position(
    converter: Converter, chromosome: str, position: _PositionType
) -> _PositionType:
    """Convert a SequenceLocation position (i.e., `start` or `end`) to another reference Genome. `position` can either be a `models.Range` or an `int` - return type will match.

    :param converter: An AGCT Converter instance.
    :param chromosome: The chromosome number where the position is found. Must be a string consisting of a) the prefix "chr", and b) a number OR "X" or "Y" -> e.g. "chr10", "chrX", etc.
    :param position: A SequenceLocation start or end position. Can be a `models.Range` or an `int`.

    :return: A lifted-over position. Type (`models.Range` or `int`) will match that of `position`
    """
    # Handle int positions
    if isinstance(position, int):
        return _convert_coordinate(converter, chromosome, position)

    # Handle Range (list) positions
    lower_bound, upper_bound = position.root
    lower_bound = (
        _convert_coordinate(converter, chromosome, lower_bound) if lower_bound else None
    )
    upper_bound = (
        _convert_coordinate(converter, chromosome, upper_bound) if upper_bound else None
    )
    return models.Range([lower_bound, upper_bound])


def get_liftover_variant(input_variant: VrsVariation, anyvar: AnyVar) -> VrsVariation:
    """Liftover a variant from GRCh37 or GRCH38 into the opposite assembly, and return the converted variant as a VrsVariation.
    If liftover is unsuccessful, raise an Exception.

<<<<<<< HEAD
    :param input_variant: A dictionary representation of a `VrsVariation`.
    :param anyvar: A `AnyVar` instance.
=======
    :param input_variant: A `VrsVariation`.
    :param anyvar: An `AnyVar` instance.
>>>>>>> 208e5b70
    :return: The converted variant as a `VrsVariation`.
    :raises:
        - `MalformedInputError`:  If the `input_variant` is empty or otherwise falsy

        - `UnsupportedVariantLocationTypeError`: If the variant lacks a refget accession, start position or end position

        - `UnsupportedReferenceAssemblyError`: If the variant's accession was not found in any supported assembly

        - `AmbiguousReferenceAssemblyError`: If the variant's accession was found in multiple supported assemblies

        - `ChromosomeResolutionError`: If unable to resolve variant's chromosome

        - `CoordinateConversionError`: If unable to lift over the variant's start and/or end position(s)

        - `AccessionConversionError`: If unable to lift over the variant's refget accession
    """
    if not input_variant:
        raise MalformedInputError

<<<<<<< HEAD
    refget_accession = get_nested_attribute(
        input_variant, "location", "sequenceReference", "refgetAccession"
    )
    start_position = get_nested_attribute(input_variant, "location", "start")
    end_position = get_nested_attribute(input_variant, "location", "end")
    if not refget_accession or not start_position or not end_position:
        raise UnsupportedVariantLocationTypeError
=======
    try:
        refget_accession = input_variant.location.sequenceReference.refgetAccession
        start_position = input_variant.location.start
        end_position = input_variant.location.end
    except AttributeError as err:
        raise UnsupportedVariantLocationTypeError from err
>>>>>>> 208e5b70

    # Determine which assembly we're converting from/to
    prefixed_accession = f"ga4gh:{refget_accession}"
    seqrepo_dataproxy = anyvar.translator.dp
    if accession_aliases := seqrepo_dataproxy.translate_sequence_identifier(
        prefixed_accession, ReferenceAssembly.GRCH38.value
    ):
        from_assembly, to_assembly = (
            ReferenceAssembly.GRCH38.value,
            ReferenceAssembly.GRCH37.value,
        )
    elif accession_aliases := seqrepo_dataproxy.translate_sequence_identifier(
        prefixed_accession, ReferenceAssembly.GRCH37.value
    ):
        from_assembly, to_assembly = (
            ReferenceAssembly.GRCH37.value,
            ReferenceAssembly.GRCH38.value,
        )
    else:
        msg = f"Unable to get reference sequence ID for {prefixed_accession}"
        raise UnsupportedReferenceAssemblyError(msg)

    # Get the Converter that will liftover the variant's coordinates
    converter_key = f"{from_assembly}_to_{to_assembly}"
    converter = anyvar.liftover_converters.get(converter_key)

    # Determine which chromosome we're on
    chromosome = chr22XY(accession_aliases[0].split(":")[1])

    # Get converted start/end positions. `convert_position` will raise a `CoordinateConversionError` if unsuccessful
    converted_start = convert_position(converter, chromosome, start_position)  # type: ignore (`converter` and `start_position` will always be valid)
    converted_end = convert_position(converter, chromosome, end_position)  # type: ignore (`converter` and `end_position` will always be valid)

    # Get converted refget_accession (without 'ga4gh:' prefix)
    new_alias = f"{to_assembly}:{chromosome}"
    converted_refget_accession = seqrepo_dataproxy.translate_sequence_identifier(
        new_alias, "ga4gh"
    )[0].split("ga4gh:")[1]
    if not converted_refget_accession:
        raise AccessionConversionError

    # Build the converted location object
    converted_variant_location = models.SequenceLocation(
        start=converted_start,
        end=converted_end,
<<<<<<< HEAD
        id=None,
        type="SequenceLocation",
        description=None,
        name=None,
        aliases=None,
        sequence=None,
        extensions=None,
        digest=None,
        sequenceReference=models.SequenceReference(
            type="SequenceReference",
            refgetAccession=converted_refget_accession,
            name=None,
            id=None,
            description=None,
            aliases=None,
            extensions=None,
            residueAlphabet=None,
            circular=None,
            sequence=None,
            moleculeType=None,
        ),
    )

    # Build the liftover variant object
    # Start by copying the original variant
    converted_variant = copy.deepcopy(input_variant)
=======
        type="SequenceLocation",
        sequenceReference=models.SequenceReference(
            type="SequenceReference", refgetAccession=converted_refget_accession
        ),  # type: ignore (missing parameters are fine, all absent params will default to `None`)
    )  # type: ignore (missing parameters are fine, all absent params will default to `None`)

    # Build the liftover variant object
    # Start by copying the original variant
    converted_variant = input_variant.model_copy(deep=True)
>>>>>>> 208e5b70

    # Replace the location with the lifted-over version
    converted_variant.location = converted_variant_location

    # Get rid of the identifiers since these were from the original input variant and we need to re-compute them
    converted_variant.digest = None
    converted_variant.id = None

    # Compute the identifiers
    object_store = {}
    enreffed_variant = vrs_enref(
        o=converted_variant,
        object_store=object_store,
        return_id_obj_tuple=False,
    )

    # return the dereffed lifted-over variant
<<<<<<< HEAD
    dereffed_variant = vrs_deref(o=enreffed_variant, object_store=object_store)
    return build_vrs_variant_from_dict(
        dereffed_variant.model_dump()
    )  # explicitly cast to a VrsVariant so Pylance doesn't get mad
=======
    return vrs_deref(o=enreffed_variant, object_store=object_store)  # type: ignore (this will always return a `VrsVariation`)
>>>>>>> 208e5b70


def add_liftover_annotations(
    input_vrs_id: str,
    input_vrs_variant_dict: dict,
    anyvar: AnyVar,
    annotator: AnyAnnotation | None,
) -> None:
    """Perform liftover between GRCh37 <-> GRCh38. Store the ID of converted variant as an annotation of the original,
    register the lifted-over variant, and store the ID of the original variant as an annotation of the lifted-over one.

<<<<<<< HEAD
    :param original_vrs_id: The ID of the VRS variant to lift over
    :param original_vrs_object: A dictionary representation of the VRS variant to lift over
=======
    :param input_vrs_id: The ID of the VRS variant to lift over
    :param input_vrs_variant_dict: A dictionary representation of the VRS variant to lift over
>>>>>>> 208e5b70
    :param anyvar: An `AnyVar` instance
    :param annotator: An `AnyAnnotation` instance
    """
    # convert `input_vrs_object_dict` into an actual VrsVariation class instance
<<<<<<< HEAD
    variant_type = input_vrs_variant_dict.get("type", "")
    input_vrs_variant: VrsVariation = variation_class_map[variant_type](
        **input_vrs_variant_dict
    )
=======
    input_vrs_variant = build_vrs_variant_from_dict(input_vrs_variant_dict)
>>>>>>> 208e5b70

    lifted_over_variant: VrsVariation | None = None
    try:
        lifted_over_variant = get_liftover_variant(
            input_variant=input_vrs_variant,
            anyvar=anyvar,
        )
        # If liftover was successful, we'll annotate with the ID of the lifted-over variant
        annotation_value = lifted_over_variant.id
    except LiftoverError as e:
        # If liftover was unsuccessful, we'll annotate with an error message
        annotation_value = e.get_error_message()

    # Add the annotation to the original variant
    annotation_type = "liftover"
    if annotator:
        annotator.put_annotation(
            object_id=input_vrs_id,
            annotation_type=annotation_type,
            annotation={annotation_type: annotation_value},
        )

    # If liftover was successful, also register the lifted-over variant
    # and add an annotation on the lifted-over variant linking it back to the original
    if lifted_over_variant:
        anyvar.put_object(lifted_over_variant)

        if annotator:
            # TODO: Verify that the liftover is reversible first. See Issue #195
            annotator.put_annotation(
                object_id=str(lifted_over_variant.id),
                annotation_type=annotation_type,
                annotation={annotation_type: input_vrs_id},
            )<|MERGE_RESOLUTION|>--- conflicted
+++ resolved
@@ -9,13 +9,8 @@
 from ga4gh.vrs.enderef import vrs_deref, vrs_enref
 
 from anyvar.anyvar import AnyAnnotation, AnyVar
-<<<<<<< HEAD
-from anyvar.utils.funcs import build_vrs_variant_from_dict, get_nested_attribute
-from anyvar.utils.types import VrsVariation, variation_class_map
-=======
 from anyvar.utils.funcs import build_vrs_variant_from_dict
 from anyvar.utils.types import VrsVariation
->>>>>>> 208e5b70
 
 
 class ReferenceAssembly(Enum):
@@ -137,13 +132,8 @@
     """Liftover a variant from GRCh37 or GRCH38 into the opposite assembly, and return the converted variant as a VrsVariation.
     If liftover is unsuccessful, raise an Exception.
 
-<<<<<<< HEAD
-    :param input_variant: A dictionary representation of a `VrsVariation`.
-    :param anyvar: A `AnyVar` instance.
-=======
     :param input_variant: A `VrsVariation`.
     :param anyvar: An `AnyVar` instance.
->>>>>>> 208e5b70
     :return: The converted variant as a `VrsVariation`.
     :raises:
         - `MalformedInputError`:  If the `input_variant` is empty or otherwise falsy
@@ -163,22 +153,12 @@
     if not input_variant:
         raise MalformedInputError
 
-<<<<<<< HEAD
-    refget_accession = get_nested_attribute(
-        input_variant, "location", "sequenceReference", "refgetAccession"
-    )
-    start_position = get_nested_attribute(input_variant, "location", "start")
-    end_position = get_nested_attribute(input_variant, "location", "end")
-    if not refget_accession or not start_position or not end_position:
-        raise UnsupportedVariantLocationTypeError
-=======
     try:
         refget_accession = input_variant.location.sequenceReference.refgetAccession
         start_position = input_variant.location.start
         end_position = input_variant.location.end
     except AttributeError as err:
         raise UnsupportedVariantLocationTypeError from err
->>>>>>> 208e5b70
 
     # Determine which assembly we're converting from/to
     prefixed_accession = f"ga4gh:{refget_accession}"
@@ -224,34 +204,6 @@
     converted_variant_location = models.SequenceLocation(
         start=converted_start,
         end=converted_end,
-<<<<<<< HEAD
-        id=None,
-        type="SequenceLocation",
-        description=None,
-        name=None,
-        aliases=None,
-        sequence=None,
-        extensions=None,
-        digest=None,
-        sequenceReference=models.SequenceReference(
-            type="SequenceReference",
-            refgetAccession=converted_refget_accession,
-            name=None,
-            id=None,
-            description=None,
-            aliases=None,
-            extensions=None,
-            residueAlphabet=None,
-            circular=None,
-            sequence=None,
-            moleculeType=None,
-        ),
-    )
-
-    # Build the liftover variant object
-    # Start by copying the original variant
-    converted_variant = copy.deepcopy(input_variant)
-=======
         type="SequenceLocation",
         sequenceReference=models.SequenceReference(
             type="SequenceReference", refgetAccession=converted_refget_accession
@@ -261,7 +213,6 @@
     # Build the liftover variant object
     # Start by copying the original variant
     converted_variant = input_variant.model_copy(deep=True)
->>>>>>> 208e5b70
 
     # Replace the location with the lifted-over version
     converted_variant.location = converted_variant_location
@@ -279,14 +230,7 @@
     )
 
     # return the dereffed lifted-over variant
-<<<<<<< HEAD
-    dereffed_variant = vrs_deref(o=enreffed_variant, object_store=object_store)
-    return build_vrs_variant_from_dict(
-        dereffed_variant.model_dump()
-    )  # explicitly cast to a VrsVariant so Pylance doesn't get mad
-=======
     return vrs_deref(o=enreffed_variant, object_store=object_store)  # type: ignore (this will always return a `VrsVariation`)
->>>>>>> 208e5b70
 
 
 def add_liftover_annotations(
@@ -298,25 +242,13 @@
     """Perform liftover between GRCh37 <-> GRCh38. Store the ID of converted variant as an annotation of the original,
     register the lifted-over variant, and store the ID of the original variant as an annotation of the lifted-over one.
 
-<<<<<<< HEAD
-    :param original_vrs_id: The ID of the VRS variant to lift over
-    :param original_vrs_object: A dictionary representation of the VRS variant to lift over
-=======
     :param input_vrs_id: The ID of the VRS variant to lift over
     :param input_vrs_variant_dict: A dictionary representation of the VRS variant to lift over
->>>>>>> 208e5b70
     :param anyvar: An `AnyVar` instance
     :param annotator: An `AnyAnnotation` instance
     """
     # convert `input_vrs_object_dict` into an actual VrsVariation class instance
-<<<<<<< HEAD
-    variant_type = input_vrs_variant_dict.get("type", "")
-    input_vrs_variant: VrsVariation = variation_class_map[variant_type](
-        **input_vrs_variant_dict
-    )
-=======
     input_vrs_variant = build_vrs_variant_from_dict(input_vrs_variant_dict)
->>>>>>> 208e5b70
 
     lifted_over_variant: VrsVariation | None = None
     try:
