--- conflicted
+++ resolved
@@ -1,18 +1,5 @@
 """Defines utility functions used throughout AnyVar"""
 
-<<<<<<< HEAD
-from anyvar.utils.types import VrsVariation, variation_class_map
-
-
-def build_vrs_variant_from_dict(variant_dict: dict) -> VrsVariation:
-    """Construct a `VrsVariation` class instance from a dictionary representation of one
-
-    :param variant_dict: a dictionary representation of a `VrsVariation` object
-    :return: a `VrsVariation` object
-    """
-    variant_type = variant_dict.get("type", "")
-    return variation_class_map[variant_type](**variant_dict)
-=======
 import re
 
 
@@ -24,5 +11,4 @@
     :return: The provided word, transformed to snake case
     """
     snake_case_word: str = re.sub(r"(?<!^)(?=[A-Z])", "_", word)
-    return snake_case_word.upper() if uppercase else snake_case_word.lower()
->>>>>>> 02b3a553
+    return snake_case_word.upper() if uppercase else snake_case_word.lower()