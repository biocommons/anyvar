--- conflicted
+++ resolved
@@ -24,9 +24,6 @@
     "Allele": models.Allele,
     "CopyNumberCount": models.CopyNumberCount,
     "CopyNumberChange": models.CopyNumberChange,
-<<<<<<< HEAD
-}
-=======
 }
 
 
@@ -35,5 +32,4 @@
 
     ALLELE = "Allele"
     COPY_NUMBER_COUNT = "CopyNumberCount"
-    COPY_NUMBER_CHANGE = "CopyNumberChange"
->>>>>>> 472d87f0
+    COPY_NUMBER_CHANGE = "CopyNumberChange"