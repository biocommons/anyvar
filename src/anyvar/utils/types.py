"""Provide helpful type definitions, references, and type-based operations."""

from enum import StrEnum
from typing import TypeVar, get_args

from ga4gh.core import ga4gh_identify
from ga4gh.vrs import models, vrs_deref, vrs_enref
from pydantic import BaseModel, JsonValue

from anyvar.utils.funcs import camel_case_to_snake_case

VrsObject = (
    models.Allele
    | models.CopyNumberChange
    | models.CopyNumberCount
    | models.SequenceLocation
    | models.SequenceReference
)

<<<<<<< HEAD
# variation type: VRS-Python model
variation_class_map: dict[str, type[VrsVariation]] = {
    "Allele": models.Allele,
    "CopyNumberCount": models.CopyNumberCount,
    "CopyNumberChange": models.CopyNumberChange,
}
=======

VrsVariation = models.Allele | models.CopyNumberChange | models.CopyNumberCount
>>>>>>> 02b3a553


class SupportedVariationType(StrEnum):
    """Supported variation types for API input. Enum is dynamically built from the models in the `VrsVariation` type union.
    This should only be used to parse HTTP input in the `src/anyvar/restapi/schema.py` models, not within application logic.

    Example:
    >>> SupportedVariationType.COPY_NUMBER_CHANGE = "CopyNumberChange"

    """

    locals().update(
        {
            camel_case_to_snake_case(cls.__name__): cls.__name__
            for cls in get_args(VrsObject)
        }
    )


"""
Builds a dict in the form of `"ModelName": models.ModelName` for every class listed in the `VrsObject` type union
For example:
>>> vrs_object_class_map["Allele"] = models.Allele
"""
vrs_object_class_map: dict[str, type[VrsObject]] = {
    cls.__name__: cls for cls in get_args(VrsObject)
}


class VariationMappingType(StrEnum):
    """Supported mapping types between VRS Variations."""

    LIFTOVER = "liftover"
    TRANSCRIPTION = "transcription"
    TRANSLATION = "translation"


class VariationMapping(BaseModel):
    """Describe a mapping between two variations."""

    source_id: str
    dest_id: str
    mapping_type: VariationMappingType


class Annotation(BaseModel):
    """Generic annotation class which attaches any object to an identifier"""

    object_id: str
    annotation_type: str
    annotation_value: JsonValue


class AnnotationType(StrEnum):
    """Describe commonly used annotation types"""

    CREATION_TIMESTAMP = "creation_timestamp"


Type_VrsObject = TypeVar("Type_VrsObject", bound=VrsObject)


def recursive_identify(vrs_object: Type_VrsObject) -> Type_VrsObject:
    """Add GA4GH IDs to an object and all GA4GH-identifiable objects contained within.

    ***This is a very hack-y solution and should not be relied upon any more than it is.
    It appears that enref/deref() will add IDs within objects, but don't produce a
    correct ID, and ga4gh_identify() won't add IDs to contained objects, so this function
    runs both in succession.

    There is probably an upstream fix in VRS-Python that needs to happen.

    :param vrs_object: AnyVar-supported variation object
    :return: same object, with any missing ID fields filled in
    """
    storage = {}
    enreffed = vrs_enref(vrs_object, storage)
    dereffed = vrs_deref(enreffed, storage)
    dereffed.id = None  # type: ignore[reportAttributeAccessIssue]
    dereffed.digest = None  # type: ignore[reportAttributeAccessIssue]
    ga4gh_identify(dereffed, in_place="always")
    return dereffed  # type: ignore[reportReturnType]<|MERGE_RESOLUTION|>--- conflicted
+++ resolved
@@ -17,17 +17,8 @@
     | models.SequenceReference
 )
 
-<<<<<<< HEAD
-# variation type: VRS-Python model
-variation_class_map: dict[str, type[VrsVariation]] = {
-    "Allele": models.Allele,
-    "CopyNumberCount": models.CopyNumberCount,
-    "CopyNumberChange": models.CopyNumberChange,
-}
-=======
 
 VrsVariation = models.Allele | models.CopyNumberChange | models.CopyNumberCount
->>>>>>> 02b3a553
 
 
 class SupportedVariationType(StrEnum):
