--- conflicted
+++ resolved
@@ -66,9 +66,6 @@
 ) -> RunStatusResponse | ErrorResponse:
     """Annotate with VRS IDs asynchronously.  See `annotate_vcf()` for parameter definitions."""
     # if run_id is provided, validate it does not already exist
-<<<<<<< HEAD
-    if not anyvar.anyvar.has_queueing_enabled() or not AsyncResult or not aiofiles:
-=======
     if (
         not anyvar.anyvar.has_queueing_enabled()
         or not AsyncResult
@@ -83,7 +80,6 @@
             celery_worker,
             stack_info=True,
         )
->>>>>>> 02b3a553
         response.status_code = status.HTTP_400_BAD_REQUEST
         return ErrorResponse(
             error="Required modules and/or configurations for asynchronous VCF annotation are missing"
@@ -114,11 +110,7 @@
     newline_bytes = b"\n"
     async with aiofiles.open(input_file_path, mode="wb") as fd:
         while buffer := await vcf.read(1024 * 1024):
-<<<<<<< HEAD
             vcf_site_count += buffer.count(newline_bytes)
-=======
-            vcf_site_count += buffer.count(b"\n")
->>>>>>> 02b3a553
             await fd.write(buffer)
     _logger.debug(
         "wrote working file for async run %s vcf to %s", run_id, input_file_path
@@ -367,21 +359,11 @@
 ) -> RunStatusResponse | ErrorResponse:
     """Ingest annotated VCF asynchronously.  See `annotated_vcf()` for parameter definitions."""
     if not anyvar.anyvar.has_queueing_enabled() or not aiofiles:
-<<<<<<< HEAD
-=======
-        _logger.warning(
-            "Async VCF annotation requested but not enabled (has_queueing_enabled=%s, aiofiles=%s)",
-            anyvar.anyvar.has_queueing_enabled(),
-            aiofiles,
-            stack_info=True,
-        )
->>>>>>> 02b3a553
         response.status_code = status.HTTP_400_BAD_REQUEST
         return ErrorResponse(
             error="Required modules and/or configurations for asynchronous VCF annotation are missing"
         )
 
-<<<<<<< HEAD
     # if run_id is provided, validate it does not already exist
     if run_id:
         existing_result = AsyncResult(id=run_id)
@@ -396,8 +378,6 @@
                 error=f"An existing run with id {run_id} is {existing_result_status}.  Fetch the completed run result before submitting with the same run_id."
             )
 
-=======
->>>>>>> 02b3a553
     async_work_dir = os.environ.get("ANYVAR_VCF_ASYNC_WORK_DIR", None)
     utc_now = datetime.datetime.now(tz=datetime.UTC)
     file_id = str(uuid.uuid4())
@@ -510,15 +490,12 @@
     """
     # If async requested but not enabled, return an error
     if (run_async and not anyvar.anyvar.has_queueing_enabled()) or not AsyncResult:
-<<<<<<< HEAD
-=======
         _logger.warning(
             "Async VCF annotation requested but not enabled (run_async=%s, has_queueing_enabled=%s)",
             run_async,
             anyvar.anyvar.has_queueing_enabled(),
             stack_info=True,
         )
->>>>>>> 02b3a553
         response.status_code = status.HTTP_400_BAD_REQUEST
         return ErrorResponse(
             error="Required modules and/or configurations for asynchronous VCF ingest are missing"
@@ -594,8 +571,6 @@
         or not TimeLimitExceeded
         or not WorkerLostError
     ):
-<<<<<<< HEAD
-=======
         _logger.warning(
             "Async VCF annotation requested but not enabled (has_queueing_enabled=%s, AsyncResult=%s, TimeLimitExceeded=%s, WorkerLostError=%s)",
             anyvar.anyvar.has_queueing_enabled(),
@@ -604,7 +579,6 @@
             WorkerLostError,
             stack_info=True,
         )
->>>>>>> 02b3a553
         response.status_code = status.HTTP_400_BAD_REQUEST
         return ErrorResponse(
             error="Required modules and/or configurations for asynchronous VCF annotation are missing"
