"""Provide response definitions to REST API endpoint."""

from collections.abc import Iterable
from datetime import datetime
from enum import Enum
<<<<<<< HEAD
=======
from typing import Any
>>>>>>> 02b3a553

from ga4gh.vrs import (
    VRS_VERSION,
    models,
)
from ga4gh.vrs import (
    __version__ as vrs_python_version,
)
from pydantic import BaseModel, ConfigDict, Field, StrictStr

from anyvar import __version__
<<<<<<< HEAD
from anyvar.utils.types import (
    Annotation,
=======
from anyvar.utils import types
from anyvar.utils.liftover_utils import ReferenceAssembly
from anyvar.utils.types import (
>>>>>>> 02b3a553
    SupportedVariationType,
    VrsObject,
)


class EndpointTag(str, Enum):
    """Denote endpoint group membership"""

    GENERAL = "General"
    VCF = "VCF Operations"
    VRS_OBJECTS = "VRS Objects"
    SEARCH = "Search"


class ServiceEnvironment(str, Enum):
    """Define current runtime environment."""

    DEV = "dev"
    PROD = "prod"
    TEST = "test"
    STAGING = "staging"


class ServiceOrganization(BaseModel):
    """Define service_info response for organization field"""

    name: str = Field(
        default="bioccommons",
        description="Name of the organization responsible for the service",
    )
    url: str = Field(
        default="https://biocommons.org",
        description="URL of the website of the organization (RFC 3986 format)",
    )


class ServiceType(BaseModel):
    """Define service_info response for type field"""

    group: str = Field(
        default="org.biocommons",
        description="Namespace in reverse domain name format. Use `org.ga4gh` for implementations compliant with official GA4GH specifications. For services with custom APIs not standardized by GA4GH, or implementations diverging from official GA4GH specifications, use a different namespace (e.g. your organization''s reverse domain name).",
    )
    artifact: str = Field(
        default="anyvar",
        description="Name of the API or GA4GH specification implemented. Official GA4GH types should be assigned as part of standards approval process. Custom artifacts are supported.",
    )
    version: str = __version__


class SpecMetadata(BaseModel):
    """Define substructure for reporting specification metadata."""

    vrs_version: str = VRS_VERSION


class ImplMetadata(BaseModel):
    """Define substructure for reporting metadata about internal software dependencies."""

    vrs_python_version: str = vrs_python_version


class CapabilitiesMetadata(BaseModel):
    """Define substructure for reporting metadata about service capabilities"""

    liftover_assemblies: list[str] = ["GRCh38", "GRCh37"]


class ServiceInfo(BaseModel):
    """Define response structure for GA4GH /service_info endpoint."""

    id: str = Field(
        default="org.biocommons.anyvar",
        description="Unique ID of this service. Reverse domain name notation is recommended, though not required. The identifier should attempt to be globally unique so it can be used in downstream aggregator services e.g. Service Registry.",
    )
    name: str = Field(
        default="AnyVar", description="Name of this service. Should be human readable."
    )
    type: ServiceType = Field(ServiceType(), description="Type of a GA4GH service")
    description: str = Field(
        default="Register and retrieve variations and associated annotations.",
        description="Description of the service. Should be human readable and provide information about the service.",
    )
    organization: ServiceOrganization = Field(
        default=ServiceOrganization(), description="Organization providing the service"
    )
    contactUrl: str = Field(  # noqa: N815
        default="mailto:alex.wagner@nationwidechildrens.org",
        description="URL of the contact for the provider of this service, e.g. a link to a contact form (RFC 3986 format), or an email (RFC 2368 format).",
    )
    documentationUrl: str = Field(  # noqa: N815
        default="https://github.com/biocommons/anyvar",
        description="URL of the documentation of this service (RFC 3986 format). This should help someone learn how to use your service, including any specifics required to access data, e.g. authentication.",
    )
    createdAt: datetime = Field(  # noqa: N815
        default=datetime.fromisoformat("2025-06-01T00:00:00Z"),
        description="Timestamp describing when the service was first deployed and available (RFC 3339 format)",
    )
    updatedAt: datetime = Field(  # noqa: N815
        default=datetime.fromisoformat("2025-06-01T00:00:00Z"),
        description="Timestamp describing when the service was last updated (RFC 3339 format)",
    )
    environment: ServiceEnvironment = Field(
        default=ServiceEnvironment.DEV,
        description="Environment the service is running in. Use this to distinguish between production, development and testing/staging deployments. Suggested values are prod, test, dev, staging. However this is advised and not enforced.",
    )
    version: str = __version__
    spec_metadata: SpecMetadata = SpecMetadata()
    impl_metadata: ImplMetadata = ImplMetadata()
    capabilities_metadata: CapabilitiesMetadata = CapabilitiesMetadata()


class VariationRequest(BaseModel):
    """Describe request structure for the PUT and POST /variation endpoints"""

    model_config = ConfigDict(use_enum_values=True)

    definition: StrictStr
    input_type: SupportedVariationType | None = None
    copies: int | None = None
    copy_change: models.CopyChange | None = None
    assembly_name: ReferenceAssembly | None = ReferenceAssembly.GRCH38


class AddAnnotationResponse(BaseModel):
    """Response for the POST /variation/{vrs_id}/annotations endpoint"""

<<<<<<< HEAD
    messages: list[str]
=======
>>>>>>> 02b3a553
    object: VrsObject | None
    object_id: str | None
    annotation_type: str | None
    annotation_value: Any | None
    annotation_id: int | None


class AddAnnotationRequest(BaseModel):
    """Request for the POST /variation/{vrs_id}/annotations endpoint.

    Used when the annotation is identified through the request path.
    """

    annotation_type: str
    annotation_value: Any


class GetAnnotationResponse(BaseModel):
    """Response for the GET /variation/{vrs_id}/annotations/{annotation_type} endpoint"""

    annotations: list[types.Annotation]


class AddMappingResponse(BaseModel):
    """Response for POST /variation/{vrs_id}/mappings endpoint"""

    model_config = ConfigDict(use_enum_values=True)

    source_object: VrsObject | None
    source_object_id: str
    dest_object: VrsObject | None
    dest_object_id: str
    mapping_type: types.VariationMappingType


class AddMappingRequest(BaseModel):
    """Request for the POST /variation/{vrs_id}/mappings endpoint"""

    model_config = ConfigDict(use_enum_values=True)

    dest_id: str
    mapping_type: types.VariationMappingType


class GetMappingResponse(BaseModel):
    """Request for the GET /variation/{vrs_id}/mappings endpoint"""

    mappings: Iterable[types.VariationMapping]


class RegisterVariationResponse(BaseModel):
    """Describe response for the PUT /variation and PUT /vrs_variation endpoints"""

    model_config = ConfigDict(
        json_schema_extra={
            "examples": [
                {
                    "messages": [],
                    "object": {
                        "id": "ga4gh:VA.d6ru7RcuVO0-v3TtPFX5fZz-GLQDhMVb",
                        "type": "Allele",
                        "digest": "d6ru7RcuVO0-v3TtPFX5fZz-GLQDhMVb",
                        "location": {
                            "id": "ga4gh:SL.JOFKL4nL5mRUlO_xLwQ8VOD1v7mxhs3I",
                            "type": "SequenceLocation",
                            "digest": "JOFKL4nL5mRUlO_xLwQ8VOD1v7mxhs3I",
                            "sequenceReference": {
                                "type": "SequenceReference",
                                "refgetAccession": "SQ.IW78mgV5Cqf6M24hy52hPjyyo5tCCd86",
                            },
                            "start": 36561661,
                            "end": 36561663,
                        },
                        "state": {
                            "type": "ReferenceLengthExpression",
                            "length": 0,
                            "sequence": "",
                            "repeatSubunitLength": 2,
                        },
                    },
                    "object_id": "ga4gh:VA.d6ru7RcuVO0-v3TtPFX5fZz-GLQDhMVb",
                }
            ]
        }
    )

    messages: list[str] = []
    object: types.VrsVariation | None = None
    object_id: str | None = None


class GetObjectResponse(BaseModel):
    """Describe response for the GET /variation endpoint"""

    model_config = ConfigDict(
        json_schema_extra={
            "examples": [
                {
                    "messages": [],
                    "data": {
                        "digest": "K7akyz9PHB0wg8wBNVlWAAdvMbJUJJfU",
                        "id": "ga4gh:VA.K7akyz9PHB0wg8wBNVlWAAdvMbJUJJfU",
                        "location": {
                            "digest": "01EH5o6V6VEyNUq68gpeTwKE7xOo-WAy",
                            "id": "ga4gh:SL.01EH5o6V6VEyNUq68gpeTwKE7xOo-WAy",
                            "start": 87894076,
                            "end": 87894077,
                            "sequenceReference": {
                                "refgetAccession": "SQ.ss8r_wB0-b9r44TQTMmVTI92884QvBiB",
                                "type": "SequenceReference",
                            },
                            "type": "SequenceLocation",
                        },
                        "state": {"sequence": "T", "type": "LiteralSequenceExpression"},
                        "type": "Allele",
                    },
                }
            ]
        }
    )

    messages: list[StrictStr]
<<<<<<< HEAD
    data: VrsObject
=======
    data: VrsObject | None = None
>>>>>>> 02b3a553


class SearchResponse(BaseModel):
    """Describe response for the GET /search endpoint"""

    variations: list[models.Variation]


class RunStatusResponse(BaseModel):
    """Represents the response for triggering or checking the status of a run
    at the GET /vcf/{run_id} endpoint.
    """

    run_id: str  # Run ID
    status: str  # Run status
    status_message: str | None = None  # Detailed status message for failures


class ErrorResponse(BaseModel):
    """Represents an error message"""

    error: str  # Error message
    error_code: str | None = None  # error code<|MERGE_RESOLUTION|>--- conflicted
+++ resolved
@@ -3,10 +3,7 @@
 from collections.abc import Iterable
 from datetime import datetime
 from enum import Enum
-<<<<<<< HEAD
-=======
 from typing import Any
->>>>>>> 02b3a553
 
 from ga4gh.vrs import (
     VRS_VERSION,
@@ -18,14 +15,9 @@
 from pydantic import BaseModel, ConfigDict, Field, StrictStr
 
 from anyvar import __version__
-<<<<<<< HEAD
-from anyvar.utils.types import (
-    Annotation,
-=======
 from anyvar.utils import types
 from anyvar.utils.liftover_utils import ReferenceAssembly
 from anyvar.utils.types import (
->>>>>>> 02b3a553
     SupportedVariationType,
     VrsObject,
 )
@@ -153,10 +145,6 @@
 class AddAnnotationResponse(BaseModel):
     """Response for the POST /variation/{vrs_id}/annotations endpoint"""
 
-<<<<<<< HEAD
-    messages: list[str]
-=======
->>>>>>> 02b3a553
     object: VrsObject | None
     object_id: str | None
     annotation_type: str | None
@@ -279,11 +267,7 @@
     )
 
     messages: list[StrictStr]
-<<<<<<< HEAD
-    data: VrsObject
-=======
     data: VrsObject | None = None
->>>>>>> 02b3a553
 
 
 class SearchResponse(BaseModel):
