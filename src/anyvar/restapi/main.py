"""Provide core route definitions for REST service."""

import datetime
import json
import logging
import logging.config
import os
import pathlib
from collections.abc import Callable
from contextlib import asynccontextmanager
from http import HTTPStatus
from typing import Annotated, cast

import anyio
import ga4gh.vrs
import yaml
from dotenv import load_dotenv
from fastapi import (
    Body,
    FastAPI,
    HTTPException,
    Path,
    Query,
    Request,
    Response,
)
from fastapi.responses import JSONResponse, StreamingResponse
from pydantic import StrictStr

import anyvar
import anyvar.utils.liftover_utils as liftover_utils
from anyvar.anyvar import AnyAnnotation, AnyVar
from anyvar.restapi.schema import (
    AddAnnotationRequest,
    AddAnnotationResponse,
    AnyVarStatsResponse,
    EndpointTag,
    GetAnnotationResponse,
    GetSequenceLocationResponse,
    GetVariationResponse,
    RegisterVariationRequest,
    RegisterVariationResponse,
    RegisterVrsVariationResponse,
    SearchResponse,
    ServiceInfo,
    VariationStatisticType,
)
from anyvar.restapi.vcf import router as vcf_router
from anyvar.translate.translate import (
    TranslationError,
)
from anyvar.utils.types import VrsVariation, variation_class_map

load_dotenv()
_logger = logging.getLogger(__name__)


async def parse_and_rebuild_response(
    response: StreamingResponse,
) -> tuple[dict, Response]:
    """Convert a `Response` object to a dict, then re-build a new Response object (since parsing exhausts the Response `body_iterator`).

    :param response: the `Response` object to parse
    :return: a tuple with a dictionary representation of the Response and a new `Response` object
    """
    response_chunks: list[bytes] = [
        cast(bytes, chunk) async for chunk in response.body_iterator
    ]
    response_body_encoded = b"".join(response_chunks)
    response_body = response_body_encoded.decode("utf-8")
    response_json = json.loads(response_body)

    new_response = JSONResponse(
        content=response_json,
        status_code=response.status_code,
        media_type=response.media_type,
    )

    return (response_json, new_response)


@asynccontextmanager
async def app_lifespan(param_app: FastAPI):  # noqa: ANN201
    """Initialize AnyVar instance and associate with FastAPI app on startup
    and teardown the AnyVar instance on shutdown
    """
    # Configure logging from file or use default
    logging_config_file = os.environ.get("ANYVAR_LOGGING_CONFIG", None)
    if logging_config_file and pathlib.Path(logging_config_file).is_file():
        async with await anyio.open_file(logging_config_file) as f:
            try:
                contents = await f.read()
                config = yaml.safe_load(contents)
                logging.config.dictConfig(config)
                _logger.info("Logging using configs set from %s", logging_config_file)
            except Exception:
                _logger.exception(
                    "Error in Logging Configuration. Using default configs"
                )
    else:
        _logger.info("Logging with default configs.")

    # Override default service-info parameters
    service_info_config_file = os.environ.get("ANYVAR_SERVICE_INFO")
    if service_info_config_file and pathlib.Path(service_info_config_file).is_file():
        async with await anyio.open_file(service_info_config_file) as f:
            try:
                contents = await f.read()
                param_app.state.service_info = yaml.safe_load(contents)
                _logger.info(
                    "Assigning service info values from %s", service_info_config_file
                )
            except Exception:
                _logger.exception(
                    "Error loading from service info description at %s. Using default configs",
                    service_info_config_file,
                )
    else:
        _logger.warning("Falling back on default service description.")

    # create anyvar instance
    storage = anyvar.anyvar.create_storage()
    translator = anyvar.anyvar.create_translator()
    anyvar_instance = AnyVar(object_store=storage, translator=translator)

    # associate anyvar with the app state
    param_app.state.anyvar = anyvar_instance

    # create annotation instance if configured
    annotation_storage = None
    if "ANYVAR_ANNOTATION_STORAGE_URI" in os.environ:
        if "ANYVAR_ANNOTATION_TABLE_NAME" not in os.environ:
            raise ValueError(
                "ANYVAR_ANNOTATION_TABLE_NAME is required if ANYVAR_ANNOTATION_STORAGE_URI is set"
            )
        annotation_storage = anyvar.anyvar.create_annotation_storage(
            os.environ["ANYVAR_ANNOTATION_STORAGE_URI"],
            table_name=os.environ["ANYVAR_ANNOTATION_TABLE_NAME"],
        )
        anyannotation_instance = AnyAnnotation(annotation_storage)
        param_app.state.anyannotation = anyannotation_instance

    yield

    # close storage connector on shutdown
    storage.close()
    if annotation_storage:
        annotation_storage.close()


app = FastAPI(
    title="AnyVar",
    version=anyvar.__version__,
    docs_url="/",
    openapi_url="/openapi.json",
    swagger_ui_parameters={"tryItOutEnabled": True},
    description="Register and retrieve VRS value objects.",
    lifespan=app_lifespan,
)
app.include_router(vcf_router)


@app.get(
    "/service-info",
    summary="Get basic service information",
    description="Retrieve service metadata, such as versioning and contact info. Structured in conformance with the [GA4GH service info API specification](https://www.ga4gh.org/product/service-info/)",
    tags=[EndpointTag.GENERAL],
)
def service_info(
    request: Request,
) -> ServiceInfo:
    """Provide service info per GA4GH Service Info spec

    :param request: FastAPI request object
    :return: service info description
    """
    service_info = getattr(request.app.state, "service_info", {})
    return ServiceInfo(**service_info)


@app.get(
    "/locations/{location_id}",
    response_model_exclude_none=True,
    summary="Retrieve sequence location",
    description="Retrieve registered sequence location by ID",
    tags=[EndpointTag.LOCATIONS],
)
def get_location_by_id(
    request: Request,
    location_id: Annotated[StrictStr, Path(..., description="Location VRS ID")],
) -> GetSequenceLocationResponse:
    """Retrieve stored location object by ID.

    :param request: FastAPI request object
    :param location_id: VRS location identifier
    :return: complete location object if successful
    :raise HTTPException: if requested location isn't found
    """
    av: AnyVar = request.app.state.anyvar
    try:
        location: ga4gh.vrs.models.SequenceLocation = av.get_object(location_id)  # type: ignore[reportAssignmentType]
    except KeyError as e:
        raise HTTPException(
            status_code=HTTPStatus.NOT_FOUND, detail=f"Location {location_id} not found"
        ) from e

    if location:
        return GetSequenceLocationResponse(location=location)
    raise HTTPException(
        status_code=HTTPStatus.NOT_FOUND, detail=f"Location {location_id} not found"
    )


@app.post(
    "/variation/{vrs_id}/annotations",
    response_model_exclude_none=True,
    summary="Add annotation to a variation",
    description="Provide an annotation to associate with a Variation object. The Variation must be registered with AnyVar before adding annotations.",
    tags=[EndpointTag.VARIATIONS],
)
def add_variation_annotation(
    request: Request,
    vrs_id: Annotated[StrictStr, Path(..., description="VRS ID for variation")],
    annotation: Annotated[
        AddAnnotationRequest,
        Body(
            description="Annotation to associate with the variation",
        ),
    ],
) -> AddAnnotationResponse:
    """Store an annotation for a variation.

    :param request: FastAPI request object
    :param vrs_id: the VRS ID of the variation to annotate
    :param annotation: the annotation to store
    :return: the variation and annotations if stored
    :raise HTTPException: if requested location isn't found
    """
    messages: list[str] = []
    # Look up the variation from the AnyVar store
    av: AnyVar = request.app.state.anyvar
    try:
        variation = av.get_object(vrs_id)
    except KeyError as e:
        raise HTTPException(
            status_code=HTTPStatus.NOT_FOUND, detail=f"Variation {vrs_id} not found"
        ) from e

    # Add the annotation to the annotation store
    if hasattr(request.app.state, "anyannotation"):
        anyannotation: AnyAnnotation = request.app.state.anyannotation
        try:
            anyannotation.put_annotation(
                object_id=vrs_id,
                annotation_type=annotation.annotation_type,
                annotation=annotation.annotation,
            )
        except ValueError as e:
            _logger.exception(
                "Failed to add annotation `%s` on variation `%s`", annotation, vrs_id
            )
            raise HTTPException(
                status_code=HTTPStatus.INTERNAL_SERVER_ERROR,
                detail=f"Failed to add annotation: {annotation}",
            ) from e

    return AddAnnotationResponse(
        messages=messages,
        object=variation,
        object_id=vrs_id,
        annotation_type=annotation.annotation_type,
        annotation=annotation.annotation,
    )


@app.get(
    "/variation/{vrs_id}/annotations/{annotation_type}",
    response_model_exclude_none=True,
    summary="Retrieve annotations for a variation",
    description="Retrieve annotations for a variation by VRS ID and annotation type",
    tags=[EndpointTag.VARIATIONS],
)
def get_variation_annotation(
    request: Request,
    vrs_id: Annotated[StrictStr, Path(..., description="VRS ID for variation")],
    annotation_type: Annotated[StrictStr, Path(..., description="Annotation type")],
) -> GetAnnotationResponse:
    """Retrieve annotations for a variation.

    :param request: FastAPI request object
    :param vrs_id: VRS ID for variation
    :param annotation_type: type of annotation to retrieve
    :return: response object containing list of annotations for the variation
    """
    # Retrieve the annotation from the annotation store
    if hasattr(request.app.state, "anyannotation"):
        anyannotation: AnyAnnotation = request.app.state.anyannotation
        annotations = anyannotation.get_annotation(vrs_id, annotation_type)
    else:
        annotations = []

    return GetAnnotationResponse(annotations=annotations)


@app.middleware("http")
async def add_registration_annotations(
    request: Request, call_next: Callable
) -> Response:
    """Add all required annotations for newly-registered variants"""
    response = await call_next(request)

    # Make sure we're only targeting the registration endpoints
    registration_endpoints = [
        "/variation",
        "/vrs_variation",
    ]

<<<<<<< HEAD
    if request.url.path not in registration_endpoints:
        return response

    response_json, new_response = await parse_and_rebuild_response(
        response
    )  # We'll need to return the `new_response` object since we have now exhausted the original response body iterator

    input_vrs_id, input_variant = (
        response_json.get("object_id"),
        response_json.get("object"),
    )
    if (
        (not input_vrs_id) or (not input_variant)
    ):  # If there's no vrs_id/input variant, registration was unsuccessful. Do not attempt liftover.
        return new_response

    # Add annotations
    annotator: AnyAnnotation | None = request.app.state.anyannotation

    if annotator:
        timestamp_annotations = annotator.get_annotation(
            input_vrs_id, "creation_timestamp"
        )
        if not timestamp_annotations:
=======
        # Perform the liftover
        anyvar: AnyVar = request.app.state.anyvar
        lifted_over_variant: VrsObject | None = None
        try:
            lifted_over_variant = liftover_utils.get_liftover_variant(
                variant_object=input_variant, anyvar=anyvar
            )
            # If liftover was successful, we'll annotate with the ID of the lifted-over variant
            annotation_value = lifted_over_variant.id
        except LiftoverError as e:
            # If liftover was unsuccessful, we'll annotate with an error message
            annotation_value = e.get_error_message()

        # Add the annotation to the original variant
        if annotator:
>>>>>>> ca89d6d7
            annotator.put_annotation(
                object_id=input_vrs_id,
                annotation_type="creation_timestamp",
                annotation={
                    "timestamp": datetime.datetime.now(tz=datetime.UTC).isoformat()
                },
            )

<<<<<<< HEAD
    liftover_utils.add_liftover_annotations(
        input_vrs_id=input_vrs_id,
        input_vrs_object=input_variant,
        anyvar=request.app.state.anyvar,
        annotator=annotator,
    )
=======
        # If liftover was successful, also register the lifted-over variant
        # and add an annotation on the lifted-over variant linking it back to the original
        if lifted_over_variant:
            anyvar.put_object(lifted_over_variant)

            if annotator:
                # TODO: Verify that the liftover is reversible first. See Issue #195
                annotator.put_annotation(
                    object_id=str(lifted_over_variant.id),
                    annotation_type=annotation_type,
                    annotation={annotation_type: input_vrs_id},
                )

        return new_response
>>>>>>> ca89d6d7

    return new_response


@app.put(
    "/variation",
    response_model_exclude_none=True,
    summary="Register a new allele or copy number object",
    description="Provide a variation definition to be normalized and registered with AnyVar. A complete VRS Allele or Copy Number object and digest is returned for later reference.",
    tags=[EndpointTag.VARIATIONS],
)
def register_variation(
    request: Request,
    variation: Annotated[
        RegisterVariationRequest,
        Body(
            description="Variation description, including (at minimum) a definition property. Can provide optional input_type if the expected output representation is known. If representing copy number, provide copies or copy_change.",
            examples=[
                {
                    "definition": "NC_000007.13:g.36561662_36561663del",
                    "input_type": "Allele",
                    "copies": 0,
                    "copy_change": "complete genomic loss",
                }
            ],
        ),
    ],
) -> RegisterVariationResponse:
    """Register a variation based on a provided description or reference.

    :param request: FastAPI request object
    :param variation: provided variation description
    :return: messages describing translation failure, or object and references if
        successful
    """
    av: AnyVar = request.app.state.anyvar
    definition = variation.definition

    result = {"object": None, "messages": [], "object_id": None}
    try:
        translated_variation = av.translator.translate_variation(
            definition, **variation.model_dump()
        )
    except TranslationError:
        result["messages"].append(f'Unable to translate "{definition}"')
    except NotImplementedError:
        result["messages"].append(
            f"Variation class for {definition} is currently unsupported."
        )
    else:
        if translated_variation:
            v_id = av.put_object(translated_variation)
            result["object"] = translated_variation
            result["object_id"] = v_id
        else:
            result["messages"].append(f"Translation of {definition} failed.")
    return RegisterVariationResponse(**result)


@app.put(
    "/vrs_variation",
    summary="Register a VRS variation",
    description="Provide a valid VRS variation object to be registered with AnyVar. A digest is returned for later reference.",
    response_model_exclude_none=True,
    tags=[EndpointTag.VARIATIONS],
)
def register_vrs_object(
    request: Request,
    variation: Annotated[
        VrsVariation,
        Body(
            description="Valid VRS object.",
            examples=[
                {
                    "location": {
                        "id": "ga4gh:SL.aCMcqLGKClwMWEDx3QWe4XSiGDlKXdB8",
                        "end": 87894077,
                        "start": 87894076,
                        "sequenceReference": {
                            "refgetAccession": "SQ.ss8r_wB0-b9r44TQTMmVTI92884QvBiB",
                            "type": "SequenceReference",
                        },
                        "type": "SequenceLocation",
                    },
                    "state": {"sequence": "T", "type": "LiteralSequenceExpression"},
                    "type": "Allele",
                }
            ],
        ),
    ],
) -> RegisterVrsVariationResponse:
    """Register a complete VRS object. No additional normalization is performed.

    :param request: FastAPI request object
    :param variation: provided VRS variation object
    :return: object and references if successful
    """
    av: AnyVar = request.app.state.anyvar
    result = {
        "object": None,
        "messages": [],
    }
    variation_type = variation.type
    if variation_type not in variation_class_map:
        result["messages"].append(
            f"Registration for {variation_type} not currently supported."
        )
        return result

    variation_object = variation_class_map[variation_type](**variation.dict())
    v_id = av.put_object(variation_object)
    result["object"] = variation_object
    result["object_id"] = v_id
    return RegisterVrsVariationResponse(**result)


@app.get(
    "/variation/{variation_id}",
    response_model_exclude_none=True,
    operation_id="getVariation",
    summary="Retrieve a variation object",
    description="Gets a variation instance by ID. May return any supported type of variation.",
    tags=[EndpointTag.VARIATIONS],
)
def get_variation_by_id(
    request: Request,
    variation_id: Annotated[StrictStr, Path(..., description="VRS ID for variation")],
) -> GetVariationResponse:
    """Get registered variation given VRS ID.

    :param request: FastAPI request object
    :param variation_id: ID to look up
    :return: VRS variation if successful
    :raise HTTPException: if no variation matches provided ID
    """
    av: AnyVar = request.app.state.anyvar
    try:
        variation = av.get_object(variation_id, deref=True)
    except KeyError as e:
        raise HTTPException(
            status_code=HTTPStatus.NOT_FOUND,
            detail=f"Variation {variation_id} not found",
        ) from e

    if not variation:
        raise HTTPException(
            status_code=HTTPStatus.NOT_FOUND,
            detail=f"Variation {variation_id} not found",
        )
    return GetVariationResponse(messages=[], data=variation)


@app.get(
    "/search",
    response_model_exclude_none=True,
    operation_id="searchVariations",
    summary="Search for registered variations by genomic region",
    description="Fetch all registered variations within the provided genomic coordinates",
    tags=[EndpointTag.SEARCH],
)
def search_variations(
    request: Request,
    accession: Annotated[str, Query(..., description="Sequence accession identifier")],
    start: Annotated[int, Query(..., description="Start position for genomic region")],
    end: Annotated[int, Query(..., description="End position for genomic region")],
) -> SearchResponse:
    """Fetch all registered variations within the provided genomic coordinates.

    :param request: FastAPI request object
    :param accession: sequence accession
    :param start: start position for genomic region
    :param end: end position for genomic region
    :return: list (possibly empty) of variations in the given region
    """
    av: AnyVar = request.app.state.anyvar
    try:
        ga4gh_id = av.translator.get_sequence_id(accession)
    except KeyError as e:
        raise HTTPException(
            status_code=HTTPStatus.NOT_FOUND,
            detail="Unable to dereference provided accession ID",
        ) from e

    alleles = []
    if ga4gh_id:
        try:
            refget_accession = ga4gh_id.split("ga4gh:")[-1]
            alleles = av.object_store.search_variations(refget_accession, start, end)
        except NotImplementedError as e:
            raise HTTPException(
                status_code=HTTPStatus.NOT_IMPLEMENTED,
                detail="Search not implemented for current storage backend",
            ) from e

    inline_alleles = []
    if alleles:
        for allele in alleles:
            var_object = av.get_object(allele["id"], deref=True)
            if not var_object:
                continue
            inline_alleles.append(var_object)

    return SearchResponse(variations=inline_alleles)


@app.get(
    "/stats/{variation_type}",
    operation_id="getStats",
    summary="Summary statistics for registered variations",
    description="Retrieve summary statistics for registered variation objects.",
    tags=[EndpointTag.GENERAL],
)
def get_stats(
    request: Request,
    variation_type: Annotated[
        VariationStatisticType, Path(..., description="category of variation")
    ],
) -> AnyVarStatsResponse:
    """Get summary statistics for registered variants. Currently just returns totals.

    :param request: FastAPI request object
    :param variation_type: type of variation to summarize
    :return: total number of matching variants
    :raise HTTPException: if invalid variation type is requested, although FastAPI
        should block the request from going through in that case
    """
    av: AnyVar = request.app.state.anyvar
    try:
        count = av.object_store.get_variation_count(variation_type)
    except NotImplementedError as e:
        raise HTTPException(
            status_code=HTTPStatus.NOT_IMPLEMENTED,
            detail="Stats not available for current storage backend",
        ) from e
    return AnyVarStatsResponse(variation_type=variation_type, count=count)<|MERGE_RESOLUTION|>--- conflicted
+++ resolved
@@ -307,6 +307,7 @@
     request: Request, call_next: Callable
 ) -> Response:
     """Add all required annotations for newly-registered variants"""
+    # Do nothing on request. Pass downstream.
     response = await call_next(request)
 
     # Make sure we're only targeting the registration endpoints
@@ -315,7 +316,6 @@
         "/vrs_variation",
     ]
 
-<<<<<<< HEAD
     if request.url.path not in registration_endpoints:
         return response
 
@@ -329,7 +329,7 @@
     )
     if (
         (not input_vrs_id) or (not input_variant)
-    ):  # If there's no vrs_id/input variant, registration was unsuccessful. Do not attempt liftover.
+    ):  # If there's no vrs_id/input variant, registration was unsuccessful. Do not attempt any further operations.
         return new_response
 
     # Add annotations
@@ -340,23 +340,6 @@
             input_vrs_id, "creation_timestamp"
         )
         if not timestamp_annotations:
-=======
-        # Perform the liftover
-        anyvar: AnyVar = request.app.state.anyvar
-        lifted_over_variant: VrsObject | None = None
-        try:
-            lifted_over_variant = liftover_utils.get_liftover_variant(
-                variant_object=input_variant, anyvar=anyvar
-            )
-            # If liftover was successful, we'll annotate with the ID of the lifted-over variant
-            annotation_value = lifted_over_variant.id
-        except LiftoverError as e:
-            # If liftover was unsuccessful, we'll annotate with an error message
-            annotation_value = e.get_error_message()
-
-        # Add the annotation to the original variant
-        if annotator:
->>>>>>> ca89d6d7
             annotator.put_annotation(
                 object_id=input_vrs_id,
                 annotation_type="creation_timestamp",
@@ -365,29 +348,12 @@
                 },
             )
 
-<<<<<<< HEAD
     liftover_utils.add_liftover_annotations(
         input_vrs_id=input_vrs_id,
         input_vrs_object=input_variant,
         anyvar=request.app.state.anyvar,
         annotator=annotator,
     )
-=======
-        # If liftover was successful, also register the lifted-over variant
-        # and add an annotation on the lifted-over variant linking it back to the original
-        if lifted_over_variant:
-            anyvar.put_object(lifted_over_variant)
-
-            if annotator:
-                # TODO: Verify that the liftover is reversible first. See Issue #195
-                annotator.put_annotation(
-                    object_id=str(lifted_over_variant.id),
-                    annotation_type=annotation_type,
-                    annotation={annotation_type: input_vrs_id},
-                )
-
-        return new_response
->>>>>>> ca89d6d7
 
     return new_response
 
