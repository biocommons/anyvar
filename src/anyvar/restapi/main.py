--- conflicted
+++ resolved
@@ -17,12 +17,11 @@
     GetSequenceLocationResponse,
     GetVariationResponse,
     InfoResponse,
-    RegisterAlleleRequest,
+    RegisterVariationRequest,
     RegisterVariationResponse,
     RegisterVrsVariationResponse,
     SearchResponse,
     VariationStatisticType,
-    RegisterCopyNumberRequest,
 )
 from anyvar.translate.translate import TranslationException, TranslatorConnectionException
 from anyvar.utils.types import VrsVariation, variation_class_map
@@ -96,27 +95,17 @@
 
 
 @app.put(
-    "/allele",
+    "/variation",
     response_model=RegisterVariationResponse,
     response_model_exclude_none=True,
-<<<<<<< HEAD
-    summary="Register a new allele object",
-    description="Provide a variation definition to be normalized and registered with AnyVar. A complete VRS Allele object and digest is returned for later reference.",  # noqa: E501
-=======
     summary="Register a new allele or copy number object",
     description="Provide a variation definition to be normalized and registered with AnyVar. A complete VRS Allele or Copy Number object and digest is returned for later reference.",  # noqa: E501
->>>>>>> 472d87f0
     tags=[EndpointTag.VARIATIONS],
 )
-def register_allele(
+def register_variation(
     request: Request,
-<<<<<<< HEAD
-    variation: RegisterAlleleRequest = Body(
-        description="Variation description, including (at minimum) a definition property"  # noqa: E501
-=======
     variation: RegisterVariationRequest = Body(
         description="Variation description, including (at minimum) a definition property. Can provide optional input_type if the expected output representation is known. If representing copy number, provide copies or copy_change."  # noqa: E501
->>>>>>> 472d87f0
     ),
 ):
     """Register a variation based on a provided description or reference.
@@ -130,55 +119,8 @@
     definition = variation.definition
     result = {"object": None, "messages": [], "object_id": None}
     try:
-<<<<<<< HEAD
-        translated_variation = av.translator.translate_allele(var=definition)
-=======
         translated_variation = av.translator.translate_variation(
             definition, **variation.model_dump()
-        )
->>>>>>> 472d87f0
-    except TranslationException:
-        result["messages"].append(f'Unable to translate "{definition}"')
-    except NotImplementedError:
-        result["messages"].append(f"Variation class for {definition} is currently unsupported.")
-    else:
-        if translated_variation:
-            v_id = av.put_object(translated_variation)
-            result["object"] = translated_variation.model_dump(exclude_none=True)
-<<<<<<< HEAD
-            result["object_id"] = v_id
-        else:
-            result["messages"].append(f"Translation of {definition} failed.")
-    return result
-
-
-@app.put(
-    "/copy_number",
-    response_model=RegisterVariationResponse,
-    response_model_exclude_none=True,
-    summary="Register a new copy number object",
-    description="Provide a variation definition to be normalized and registered with AnyVar. A complete VRS Copy Number object and digest is returned for later reference.",  # noqa: E501
-    tags=[EndpointTag.VARIATIONS],
-)
-def register_copy_number(
-    request: Request,
-    variation: RegisterCopyNumberRequest = Body(
-        description="Variation description, including a definition property and either copies or copy_change"  # noqa: E501
-    ),
-):
-    """Register a variation based on a provided description or reference.
-
-    :param request: FastAPI request object
-    :param variation: provided variation description
-    :return: messages describing translation failure, or object and references if
-        successful
-    """
-    av: AnyVar = request.app.state.anyvar
-    definition = variation.definition
-    result = {"object": None, "messages": [], "object_id": None}
-    try:
-        translated_variation = av.translator.translate_cnv(
-            var=definition, **{"copy_change": variation.copy_change, "copies": variation.copies}
         )
     except TranslationException:
         result["messages"].append(f'Unable to translate "{definition}"')
@@ -188,8 +130,6 @@
         if translated_variation:
             v_id = av.put_object(translated_variation)
             result["object"] = translated_variation.model_dump(exclude_none=True)
-=======
->>>>>>> 472d87f0
             result["object_id"] = v_id
         else:
             result["messages"].append(f"Translation of {definition} failed.")
