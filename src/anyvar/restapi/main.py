--- conflicted
+++ resolved
@@ -208,23 +208,17 @@
 async def annotate_vcf(
     request: Request,
     vcf: UploadFile = File(..., description="VCF to register and annotate"),
-<<<<<<< HEAD
+    for_ref: bool = Query(default=True, description="Whether to compute VRS IDs for REF alleles"),
     allow_async_write: bool = Query(
         default=False, description="Whether to allow asynchronous write of VRS objects to database"
     ),
-=======
-    for_ref: bool = Query(default=True, description="Whether to compute VRS IDs for REF alleles"),
->>>>>>> db6964bd
 ):
     """Register alleles from a VCF and return a file annotated with VRS IDs.
 
     :param request: FastAPI request object
     :param vcf: incoming VCF file object
-<<<<<<< HEAD
+    :param for_ref: whether to compute VRS IDs for REF alleles
     :param allow_async_write: whether to allow async database writes
-=======
-    :param for_ref: whether to compute VRS IDs for REF alleles
->>>>>>> db6964bd
     :return: streamed annotated file
     """
     with tempfile.NamedTemporaryFile(delete=False) as temp_file:
