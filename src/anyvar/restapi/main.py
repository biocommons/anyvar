"""Provide core route definitions for REST service."""
import logging
import tempfile
from http import HTTPStatus

import ga4gh.vrs
from fastapi import (Body, FastAPI, File, HTTPException, Path, Query, Request,
                     UploadFile)
from fastapi.responses import FileResponse
from pydantic import StrictStr

import anyvar
from anyvar.anyvar import AnyVar, create_storage, create_translator
from anyvar.extras.vcf import VcfRegistrar
from anyvar.restapi.schema import (AnyVarStatsResponse, EndpointTag,
                                   GetSequenceLocationResponse,
                                   GetVariationResponse, InfoResponse,
                                   RegisterVariationRequest,
                                   RegisterVariationResponse,
                                   RegisterVrsVariationResponse,
                                   SearchResponse, VariationStatisticType)
<<<<<<< HEAD
# from anyvar.storage.postgres import BatchManager
=======
>>>>>>> ae9d6453
from anyvar.translate.translate import (TranslationException,
                                        TranslatorConnectionException)
from anyvar.utils.types import VrsVariation, variation_class_map

_logger = logging.getLogger(__name__)


app = FastAPI(
    title="AnyVar",
    version=anyvar.__version__,
    docs_url="/",
    openapi_url="/openapi.json",
    swagger_ui_parameters={"tryItOutEnabled": True},
    description="Register and retrieve VRS value objects."
)

@app.on_event("startup")
async def startup():
    """Initialize AnyVar instance and associate with FastAPI app"""
    storage = create_storage()
    translator = create_translator()
    anyvar_instance = AnyVar(object_store=storage, translator=translator)
    app.state.anyvar = anyvar_instance


@app.get(
    "/info",
    response_model=InfoResponse,
    summary="Check system status and configurations",
    description="System status check and configurations",
    tags=[EndpointTag.GENERAL]
)
def get_info():
    """Get system status check and configuration"""
    return {
        "anyvar": {
            "version": anyvar.__version__,
            },
        "ga4gh_vrs": {
            "version": ga4gh.vrs.__version__
        },
    }


@app.get(
    "/locations/{location_id}",
    response_model=GetSequenceLocationResponse,
    summary="Retrieve sequence location",
    description="Retrieve registered sequence location by ID",
    tags=[EndpointTag.LOCATIONS]
)
def get_location_by_id(
    request: Request,
    location_id: StrictStr = Path(..., description="Location VRS ID")
):
    """Retrieve stored location object by ID.

    :param request: FastAPI request object
    :param location_id: VRS location identifier
    :return: complete location object if successful
    :raise HTTPException: if requested location isn't found
    """
    av: AnyVar = request.app.state.anyvar
    try:
        location = av.get_object(location_id)
    except KeyError:
        return HTTPException(status_code=HTTPStatus.NOT_FOUND)
    if location:
        return {"location": location.as_dict()}
    else:
        return {"location": None}


@app.put(
    "/variation",
    response_model=RegisterVariationResponse,
    summary="Register a new variation object",
    description="Provide a variation definition to be normalized and registered with AnyVar. A complete VRS object and digest is returned for later reference.",  # noqa: E501
    tags=[EndpointTag.VARIATIONS]
)
def register_variation(
    request: Request,
    variation: RegisterVariationRequest = Body(
        description="Variation description, including (at minimum) a definition property"  # noqa: E501
    )
):
    """Register a variation based on a provided description or reference.

    :param request: FastAPI request object
    :param variation: provided variation description
    :return: messages describing translation failure, or object and references if
        successful
    """
    av: AnyVar = request.app.state.anyvar
    definition = variation.definition
    result = {
        "object": None,
        "messages": []
    }
    try:
        translated_variation = av.translator.translate(var=definition)
    except TranslationException:
        result["messages"].append(f"Unable to translate {definition}")
    except NotImplementedError:
        result["messages"].append(
            f"Variation class for {definition} is currently unsupported."
        )
    else:
        if translated_variation:
            v_id = av.put_object(translated_variation)
            result["object"] = translated_variation.as_dict()
            result["object_id"] = v_id
        else:
            result["messages"].append(f"Translation of {definition} failed.")
    return result


@app.put(
    "/vrs_variation",
    summary="Register a VRS variation",
    description="Provide a valid VRS variation object to be registered with AnyVar. A digest is returned for later reference.",  # noqa: E501
    response_model=RegisterVrsVariationResponse,
    tags=[EndpointTag.VARIATIONS]
)
def register_vrs_object(
    request: Request,
    variation: VrsVariation = Body(
        description="Valid VRS object.",
        example={"type": "Text", "definition": "BCR-ABL1 Fusion"}
    )
):
    """Register a complete VRS object. No additional normalization is performed.

    :param request: FastAPI request object
    :param variation: provided VRS variation object
    :return: object and references if successful
    """
    av: AnyVar = request.app.state.anyvar
    result = {
        "object": None,
        "messages": [],
    }
    variation_type = variation.type
    if variation_type not in variation_class_map:
        result["messages"].append(
            f"Registration for {variation_type} not currently supported."
        )
        return result

    variation_object = variation_class_map[variation_type](**variation.dict())
    v_id = av.put_object(variation_object)
    result["object"] = variation_object.as_dict()
    result["object_id"] = v_id
    return result


@app.put(
    "/vcf",
    summary="Register alleles from a VCF",
    description="Provide a valid VCF. All reference and alternate alleles will be registered with AnyVar. The file is annotated with VRS IDs and returned.",  # noqa: E501
    tags=[EndpointTag.VARIATIONS]
)
async def annotate_vcf(
    request: Request,
    vcf: UploadFile = File(..., description="VCF to register and annotate")
):
    """Register alleles from a VCF and return a file annotated with VRS IDs.

    :param request: FastAPI request object
    :param vcf: incoming VCF file object
    :return: streamed annotated file
    """
    with tempfile.NamedTemporaryFile(delete=False) as temp_file:
        temp_file.write(await vcf.read())
        temp_file.close()

        av: AnyVar = request.app.state.anyvar
        registrar = VcfRegistrar(av)
        with tempfile.NamedTemporaryFile(delete=False) as temp_out_file:
            try:
                registrar.annotate(temp_file.name, vcf_out=temp_out_file.name)
            except (TranslatorConnectionException, OSError) as e:
                _logger.error(f"Encountered error during VCF registration: {e}")
                return {"error": "VCF registration failed."}
            except ValueError as e:
                _logger.error(f"Encountered error during VCF registration: {e}")
                return {"error": f"Encountered error ({e}) when registering VCF"}
            return FileResponse(temp_out_file.name)


@app.get(
    "/variation/{variation_id}",
    response_model=GetVariationResponse,
    operation_id="getVariation",
    summary="Retrieve a variation object",
    description="Gets a variation instance by ID. May return any supported type of variation.",  # noqa: E501
    tags=[EndpointTag.VARIATIONS]
)
def get_variation_by_id(
    request: Request,
    variation_id: StrictStr = Path(..., description="VRS ID for variation")
):
    """Get registered variation given VRS ID.

    :param request: FastAPI request object
    :param variation_id: ID to look up
    :return: VRS variation if successful
    :raise HTTPException: if no variation matches provided ID
    """
    av: AnyVar = request.app.state.anyvar

    try:
        variation = av.get_object(variation_id, deref=True)
    except KeyError:
        raise HTTPException(
            status_code=HTTPStatus.NOT_FOUND,
            detail=f"Variation {variation_id} not found"
        )

    result = {"messages": [], "data": variation.as_dict()}

    return result


@app.get(
    "/search",
    response_model=SearchResponse,
    operation_id="searchVariations",
    summary="Search for registered variations by genomic region",
    description="Fetch all registered variations within the provided genomic coordinates",  # noqa: E501
    tags=[EndpointTag.SEARCH]
)
def search_variations(
    request: Request,
    accession: str = Query(..., description="Sequence accession identifier"),
    start: int = Query(..., description="Start position for genomic region"),
    end: int = Query(..., description="End position for genomic region")
):
    """Fetch all registered variations within the provided genomic coordinates.

    :param request: FastAPI request object
    :param accession: sequence accession
    :param start: start position for genomic region
    :param end: end position for genomic region
    :return: list (possibly empty) of variations in the given region
    """
    av: AnyVar = request.app.state.anyvar
    try:
        ga4gh_id = av.translator.get_sequence_id(accession)
    except KeyError:
        raise HTTPException(
            status_code=HTTPStatus.NOT_FOUND,
            detail="Unable to dereference provided accession ID"
        )

    alleles = []
    if ga4gh_id:
        try:
            alleles = av.object_store.search_variations(ga4gh_id, start, end)
        except NotImplementedError:
            raise HTTPException(
                status_code=HTTPStatus.NOT_IMPLEMENTED,
                detail="Search not implemented for current storage backend"
            )

    inline_alleles = []
    if alleles:
        for allele in alleles:
            var_object = av.get_object(allele["_id"], deref=True)
            if not var_object:
                continue
            inline_alleles.append(var_object.as_dict())

    return {"variations": inline_alleles}


@app.get(
    "/stats/{variation_type}",
    response_model=AnyVarStatsResponse,
    operation_id="getStats",
    summary="Summary statistics for registered variations",
    description="Retrieve summary statistics for registered variation objects.",
    tags=[EndpointTag.GENERAL]
)
def get_stats(
    request: Request,
    variation_type: VariationStatisticType = Path(
        ..., description="category of variation"
    )
):
    """Get summary statistics for registered variants. Currently just returns totals.

    :param request: FastAPI request object
    :param variation_type: type of variation to summarize
    :return: total number of matching variants
    :raise HTTPException: if invalid variation type is requested, although FastAPI
        should block the request from going through in that case
    """
    av: AnyVar = request.app.state.anyvar
    try:
        count = av.object_store.get_variation_count(variation_type)
    except NotImplementedError:
        raise HTTPException(
            status_code=HTTPStatus.NOT_IMPLEMENTED,
            detail="Stats not available for current storage backend"
        )
    return {
        "variation_type": variation_type,
        "count": count
    }<|MERGE_RESOLUTION|>--- conflicted
+++ resolved
@@ -19,10 +19,6 @@
                                    RegisterVariationResponse,
                                    RegisterVrsVariationResponse,
                                    SearchResponse, VariationStatisticType)
-<<<<<<< HEAD
-# from anyvar.storage.postgres import BatchManager
-=======
->>>>>>> ae9d6453
 from anyvar.translate.translate import (TranslationException,
                                         TranslatorConnectionException)
 from anyvar.utils.types import VrsVariation, variation_class_map
