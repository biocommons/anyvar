"""Provide core route definitions for REST service."""

import datetime
import logging
import logging.config
import os
import pathlib
from collections.abc import Callable
from contextlib import asynccontextmanager
from http import HTTPStatus
from typing import Annotated

import anyio
import ga4gh.vrs
import yaml
from dotenv import load_dotenv
from fastapi import (
    Body,
    FastAPI,
    HTTPException,
    Path,
    Query,
    Request,
    Response,
)
<<<<<<< HEAD
from fastapi.responses import FileResponse
=======
from fastapi.responses import JSONResponse
>>>>>>> 46fe5ab4
from pydantic import StrictStr

import anyvar
import anyvar.utils.liftover_utils as liftover_utils
from anyvar.anyvar import AnyAnnotation, AnyVar
from anyvar.restapi.schema import (
    AddAnnotationRequest,
    AddAnnotationResponse,
    AnyVarStatsResponse,
    EndpointTag,
    GetAnnotationResponse,
    GetSequenceLocationResponse,
    GetVariationResponse,
    RegisterVariationRequest,
    RegisterVariationResponse,
    RegisterVrsVariationResponse,
    SearchResponse,
    ServiceInfo,
    VariationStatisticType,
)
from anyvar.restapi.vcf import router as vcf_router
from anyvar.translate.translate import (
    TranslationError,
)
from anyvar.utils.general import parse_and_rebuild_response
from anyvar.utils.liftover_utils import LiftoverError
from anyvar.utils.types import VrsObject, VrsVariation, variation_class_map

load_dotenv()
_logger = logging.getLogger(__name__)


@asynccontextmanager
async def app_lifespan(param_app: FastAPI):  # noqa: ANN201
    """Initialize AnyVar instance and associate with FastAPI app on startup
    and teardown the AnyVar instance on shutdown
    """
    # Configure logging from file or use default
    logging_config_file = os.environ.get("ANYVAR_LOGGING_CONFIG", None)
    if logging_config_file and pathlib.Path(logging_config_file).is_file():
        async with await anyio.open_file(logging_config_file) as f:
            try:
                contents = await f.read()
                config = yaml.safe_load(contents)
                logging.config.dictConfig(config)
                _logger.info("Logging using configs set from %s", logging_config_file)
            except Exception:
                _logger.exception(
                    "Error in Logging Configuration. Using default configs"
                )
    else:
        _logger.info("Logging with default configs.")

    # Override default service-info parameters
    service_info_config_file = os.environ.get("ANYVAR_SERVICE_INFO")
    if service_info_config_file and pathlib.Path(service_info_config_file).is_file():
        async with await anyio.open_file(service_info_config_file) as f:
            try:
                contents = await f.read()
                param_app.state.service_info = yaml.safe_load(contents)
                _logger.info(
                    "Assigning service info values from %s", service_info_config_file
                )
            except Exception:
                _logger.exception(
                    "Error loading from service info description at %s. Using default configs",
                    service_info_config_file,
                )
    else:
        _logger.warning("Falling back on default service description.")

    # create anyvar instance
    storage = anyvar.anyvar.create_storage()
    translator = anyvar.anyvar.create_translator()
    anyvar_instance = AnyVar(object_store=storage, translator=translator)

    # associate anyvar with the app state
    param_app.state.anyvar = anyvar_instance

    # create annotation instance if configured
    annotation_storage = None
    if "ANYVAR_ANNOTATION_STORAGE_URI" in os.environ:
        if "ANYVAR_ANNOTATION_TABLE_NAME" not in os.environ:
            raise ValueError(
                "ANYVAR_ANNOTATION_TABLE_NAME is required if ANYVAR_ANNOTATION_STORAGE_URI is set"
            )
        annotation_storage = anyvar.anyvar.create_annotation_storage(
            os.environ["ANYVAR_ANNOTATION_STORAGE_URI"],
            table_name=os.environ["ANYVAR_ANNOTATION_TABLE_NAME"],
        )
        anyannotation_instance = AnyAnnotation(annotation_storage)
        param_app.state.anyannotation = anyannotation_instance

    yield

    # close storage connector on shutdown
    storage.close()
    if annotation_storage:
        annotation_storage.close()


app = FastAPI(
    title="AnyVar",
    version=anyvar.__version__,
    docs_url="/",
    openapi_url="/openapi.json",
    swagger_ui_parameters={"tryItOutEnabled": True},
    description="Register and retrieve VRS value objects.",
    lifespan=app_lifespan,
)
app.include_router(vcf_router)


@app.get(
    "/service-info",
    summary="Get basic service information",
    description="Retrieve service metadata, such as versioning and contact info. Structured in conformance with the [GA4GH service info API specification](https://www.ga4gh.org/product/service-info/)",
    tags=[EndpointTag.GENERAL],
)
def service_info(
    request: Request,
) -> ServiceInfo:
    """Provide service info per GA4GH Service Info spec

    :param request: FastAPI request object
    :return: service info description
    """
    service_info = getattr(request.app.state, "service_info", {})
    return ServiceInfo(**service_info)


@app.get(
    "/locations/{location_id}",
    response_model_exclude_none=True,
    summary="Retrieve sequence location",
    description="Retrieve registered sequence location by ID",
    tags=[EndpointTag.LOCATIONS],
)
def get_location_by_id(
    request: Request,
    location_id: Annotated[StrictStr, Path(..., description="Location VRS ID")],
) -> GetSequenceLocationResponse:
    """Retrieve stored location object by ID.

    :param request: FastAPI request object
    :param location_id: VRS location identifier
    :return: complete location object if successful
    :raise HTTPException: if requested location isn't found
    """
    av: AnyVar = request.app.state.anyvar
    try:
        location: ga4gh.vrs.models.SequenceLocation = av.get_object(location_id)  # type: ignore[reportAssignmentType]
    except KeyError as e:
        raise HTTPException(
            status_code=HTTPStatus.NOT_FOUND, detail=f"Location {location_id} not found"
        ) from e

    if location:
        return GetSequenceLocationResponse(location=location)
    raise HTTPException(
        status_code=HTTPStatus.NOT_FOUND, detail=f"Location {location_id} not found"
    )


@app.post(
    "/variation/{vrs_id}/annotations",
    response_model_exclude_none=True,
    summary="Add annotation to a variation",
    description="Provide an annotation to associate with a Variation object. The Variation must be registered with AnyVar before adding annotations.",
    tags=[EndpointTag.VARIATIONS],
)
def add_variation_annotation(
    request: Request,
    vrs_id: Annotated[StrictStr, Path(..., description="VRS ID for variation")],
    annotation: Annotated[
        AddAnnotationRequest,
        Body(
            description="Annotation to associate with the variation",
        ),
    ],
) -> AddAnnotationResponse:
    """Store an annotation for a variation.

    :param request: FastAPI request object
    :param vrs_id: the VRS ID of the variation to annotate
    :param annotation: the annotation to store
    :return: the variation and annotations if stored
    :raise HTTPException: if requested location isn't found
    """
    messages: list[str] = []
    # Look up the variation from the AnyVar store
    av: AnyVar = request.app.state.anyvar
    try:
        variation = av.get_object(vrs_id)
    except KeyError as e:
        raise HTTPException(
            status_code=HTTPStatus.NOT_FOUND, detail=f"Variation {vrs_id} not found"
        ) from e

    # Add the annotation to the annotation store
    if hasattr(request.app.state, "anyannotation"):
        anyannotation: AnyAnnotation = request.app.state.anyannotation
        try:
            anyannotation.put_annotation(
                object_id=vrs_id,
                annotation_type=annotation.annotation_type,
                annotation=annotation.annotation,
            )
        except ValueError as e:
            _logger.exception(
                "Failed to add annotation `%s` on variation `%s`", annotation, vrs_id
            )
            raise HTTPException(
                status_code=HTTPStatus.INTERNAL_SERVER_ERROR,
                detail=f"Failed to add annotation: {annotation}",
            ) from e

    return AddAnnotationResponse(
        messages=messages,
        object=variation,
        object_id=vrs_id,
        annotation_type=annotation.annotation_type,
        annotation=annotation.annotation,
    )


@app.get(
    "/variation/{vrs_id}/annotations/{annotation_type}",
    response_model_exclude_none=True,
    summary="Retrieve annotations for a variation",
    description="Retrieve annotations for a variation by VRS ID and annotation type",
    tags=[EndpointTag.VARIATIONS],
)
def get_variation_annotation(
    request: Request,
    vrs_id: Annotated[StrictStr, Path(..., description="VRS ID for variation")],
    annotation_type: Annotated[StrictStr, Path(..., description="Annotation type")],
) -> GetAnnotationResponse:
    """Retrieve annotations for a variation.

    :param request: FastAPI request object
    :param vrs_id: VRS ID for variation
    :param annotation_type: type of annotation to retrieve
    :return: response object containing list of annotations for the variation
    """
    # Retrieve the annotation from the annotation store
    if hasattr(request.app.state, "anyannotation"):
        anyannotation: AnyAnnotation = request.app.state.anyannotation
        annotations = anyannotation.get_annotation(vrs_id, annotation_type)
    else:
        annotations = []

    return GetAnnotationResponse(annotations=annotations)


@app.middleware("http")
async def add_creation_timestamp_annotation(
    request: Request, call_next: Callable
) -> Response:
    """Add a creation timestamp annotation to a variation if it doesn't already exist."""
    # Do nothing on request. Pass downstream.
    response = await call_next(request)

    # Check if the request was for the "/variation" endpoint
    if request.url.path == "/variation":
        # With response, check if timestamp exists
        annotator: AnyAnnotation = getattr(request.app.state, "anyannotation", None)
        if annotator:
            response_json, new_response = await parse_and_rebuild_response(response)

            vrs_id = response_json.get("object", {}).get("id")
            if not vrs_id:  # If there's no vrs_id, registration was unsuccessful
                return new_response

            annotations = annotator.get_annotation(vrs_id, "creation_timestamp")
            if not annotations:
                annotator.put_annotation(
                    object_id=vrs_id,
                    annotation_type="creation_timestamp",
                    annotation={
                        "timestamp": datetime.datetime.now(tz=datetime.UTC).isoformat()
                    },
                )
            # Create a new response object since we have exhausted the response body iterator
            return new_response

    return response


@app.middleware("http")
async def add_genomic_liftover_annotation(
    request: Request, call_next: Callable
) -> Response:
    """Perform genomic liftover between GRCh37 <-> GRCh38 and store the converted variant as an annotation of the original"""
    # Do nothing on request. Pass downstream.
    response = await call_next(request)

    # Only add liftover annotation on registration
    registration_endpoints = [
        "/variation",
        "/vrs_variation",
    ]
    if request.url.path in registration_endpoints:
        annotator: AnyAnnotation | None = getattr(
            request.app.state, "anyannotation", None
        )
        if annotator:
            response_json, new_response = await parse_and_rebuild_response(
                response
            )  # We'll need to return the `new_response` object since we have now exhausted the original response body iterator

            original_vrs_id = response_json.get("object_id")
            if not original_vrs_id:  # If there's no vrs_id, registration was unsuccessful. Do not attempt liftover.
                return new_response

            # Check if we've already lifted over this variant before - no need to do it more than once
            annotation_type = "liftover"
            preexisting_liftover_annotation = annotator.get_annotation(
                original_vrs_id, annotation_type
            )
            if preexisting_liftover_annotation:
                return new_response

            # Perform the liftover
            lifted_over_variant: VrsObject | None = None
            try:
                lifted_over_variant = liftover_utils.get_liftover_variant(
                    variant_object=response_json.get("object", {}),
                    seqrepo_dataproxy=request.app.state.anyvar.translator.dp,
                )
                # If liftover was successful, we'll annotate with the ID of the lifted-over variant
                annotation_value = lifted_over_variant.model_dump().get("id")
            except LiftoverError as e:
                # If liftover was unsuccessful, we'll annotate with an error message
                annotation_value = e.get_error_message()

            # Add the annotation to the original variant
            annotator.put_annotation(
                object_id=original_vrs_id,
                annotation_type=annotation_type,
                annotation={annotation_type: annotation_value},
            )

            # If liftover was successful, also register the lifted-over variant
            # and add an annotation on the lifted-over variant linking it back to the original
            if lifted_over_variant:
                av: AnyVar = request.app.state.anyvar
                av.put_object(lifted_over_variant)

                # TODO: Verify that the liftover is reversible first. See Issue #195
                annotator.put_annotation(
                    object_id=lifted_over_variant.model_dump().get("id", ""),
                    annotation_type=annotation_type,
                    annotation={annotation_type: original_vrs_id},
                )

            return new_response

    return response


@app.put(
    "/variation",
    response_model_exclude_none=True,
    summary="Register a new allele or copy number object",
    description="Provide a variation definition to be normalized and registered with AnyVar. A complete VRS Allele or Copy Number object and digest is returned for later reference.",
    tags=[EndpointTag.VARIATIONS],
)
def register_variation(
    request: Request,
    variation: Annotated[
        RegisterVariationRequest,
        Body(
            description="Variation description, including (at minimum) a definition property. Can provide optional input_type if the expected output representation is known. If representing copy number, provide copies or copy_change.",
            examples=[
                {
                    "definition": "NC_000007.13:g.36561662_36561663del",
                    "input_type": "Allele",
                    "copies": 0,
                    "copy_change": "complete genomic loss",
                }
            ],
        ),
    ],
) -> RegisterVariationResponse:
    """Register a variation based on a provided description or reference.

    :param request: FastAPI request object
    :param variation: provided variation description
    :return: messages describing translation failure, or object and references if
        successful
    """
    av: AnyVar = request.app.state.anyvar
    definition = variation.definition

    result = {"object": None, "messages": [], "object_id": None}
    try:
        translated_variation = av.translator.translate_variation(
            definition, **variation.model_dump()
        )
    except TranslationError:
        result["messages"].append(f'Unable to translate "{definition}"')
    except NotImplementedError:
        result["messages"].append(
            f"Variation class for {definition} is currently unsupported."
        )
    else:
        if translated_variation:
            v_id = av.put_object(translated_variation)
            result["object"] = translated_variation
            result["object_id"] = v_id
        else:
            result["messages"].append(f"Translation of {definition} failed.")
    return RegisterVariationResponse(**result)


@app.put(
    "/vrs_variation",
    summary="Register a VRS variation",
    description="Provide a valid VRS variation object to be registered with AnyVar. A digest is returned for later reference.",
    response_model_exclude_none=True,
    tags=[EndpointTag.VARIATIONS],
)
def register_vrs_object(
    request: Request,
    variation: Annotated[
        VrsVariation,
        Body(
            description="Valid VRS object.",
            examples=[
                {
                    "location": {
                        "id": "ga4gh:SL.aCMcqLGKClwMWEDx3QWe4XSiGDlKXdB8",
                        "end": 87894077,
                        "start": 87894076,
                        "sequenceReference": {
                            "refgetAccession": "SQ.ss8r_wB0-b9r44TQTMmVTI92884QvBiB",
                            "type": "SequenceReference",
                        },
                        "type": "SequenceLocation",
                    },
                    "state": {"sequence": "T", "type": "LiteralSequenceExpression"},
                    "type": "Allele",
                }
            ],
        ),
    ],
) -> RegisterVrsVariationResponse:
    """Register a complete VRS object. No additional normalization is performed.

    :param request: FastAPI request object
    :param variation: provided VRS variation object
    :return: object and references if successful
    """
    av: AnyVar = request.app.state.anyvar
    result = {
        "object": None,
        "messages": [],
    }
    variation_type = variation.type
    if variation_type not in variation_class_map:
        result["messages"].append(
            f"Registration for {variation_type} not currently supported."
        )
        return result

    variation_object = variation_class_map[variation_type](**variation.dict())
    v_id = av.put_object(variation_object)
    result["object"] = variation_object
    result["object_id"] = v_id
    return RegisterVrsVariationResponse(**result)


@app.get(
    "/variation/{variation_id}",
    response_model_exclude_none=True,
    operation_id="getVariation",
    summary="Retrieve a variation object",
    description="Gets a variation instance by ID. May return any supported type of variation.",
    tags=[EndpointTag.VARIATIONS],
)
def get_variation_by_id(
    request: Request,
    variation_id: Annotated[StrictStr, Path(..., description="VRS ID for variation")],
) -> GetVariationResponse:
    """Get registered variation given VRS ID.

    :param request: FastAPI request object
    :param variation_id: ID to look up
    :return: VRS variation if successful
    :raise HTTPException: if no variation matches provided ID
    """
    av: AnyVar = request.app.state.anyvar
    try:
        variation = av.get_object(variation_id, deref=True)
    except KeyError as e:
        raise HTTPException(
            status_code=HTTPStatus.NOT_FOUND,
            detail=f"Variation {variation_id} not found",
        ) from e

    if not variation:
        raise HTTPException(
            status_code=HTTPStatus.NOT_FOUND,
            detail=f"Variation {variation_id} not found",
        )
    return GetVariationResponse(messages=[], data=variation)


@app.get(
    "/search",
    response_model_exclude_none=True,
    operation_id="searchVariations",
    summary="Search for registered variations by genomic region",
    description="Fetch all registered variations within the provided genomic coordinates",
    tags=[EndpointTag.SEARCH],
)
def search_variations(
    request: Request,
    accession: Annotated[str, Query(..., description="Sequence accession identifier")],
    start: Annotated[int, Query(..., description="Start position for genomic region")],
    end: Annotated[int, Query(..., description="End position for genomic region")],
) -> SearchResponse:
    """Fetch all registered variations within the provided genomic coordinates.

    :param request: FastAPI request object
    :param accession: sequence accession
    :param start: start position for genomic region
    :param end: end position for genomic region
    :return: list (possibly empty) of variations in the given region
    """
    av: AnyVar = request.app.state.anyvar
    try:
        ga4gh_id = av.translator.get_sequence_id(accession)
    except KeyError as e:
        raise HTTPException(
            status_code=HTTPStatus.NOT_FOUND,
            detail="Unable to dereference provided accession ID",
        ) from e

    alleles = []
    if ga4gh_id:
        try:
            refget_accession = ga4gh_id.split("ga4gh:")[-1]
            alleles = av.object_store.search_variations(refget_accession, start, end)
        except NotImplementedError as e:
            raise HTTPException(
                status_code=HTTPStatus.NOT_IMPLEMENTED,
                detail="Search not implemented for current storage backend",
            ) from e

    inline_alleles = []
    if alleles:
        for allele in alleles:
            var_object = av.get_object(allele["id"], deref=True)
            if not var_object:
                continue
            inline_alleles.append(var_object)

    return SearchResponse(variations=inline_alleles)


@app.get(
    "/stats/{variation_type}",
    operation_id="getStats",
    summary="Summary statistics for registered variations",
    description="Retrieve summary statistics for registered variation objects.",
    tags=[EndpointTag.GENERAL],
)
def get_stats(
    request: Request,
    variation_type: Annotated[
        VariationStatisticType, Path(..., description="category of variation")
    ],
) -> AnyVarStatsResponse:
    """Get summary statistics for registered variants. Currently just returns totals.

    :param request: FastAPI request object
    :param variation_type: type of variation to summarize
    :return: total number of matching variants
    :raise HTTPException: if invalid variation type is requested, although FastAPI
        should block the request from going through in that case
    """
    av: AnyVar = request.app.state.anyvar
    try:
        count = av.object_store.get_variation_count(variation_type)
    except NotImplementedError as e:
        raise HTTPException(
            status_code=HTTPStatus.NOT_IMPLEMENTED,
            detail="Stats not available for current storage backend",
        ) from e
    return AnyVarStatsResponse(variation_type=variation_type, count=count)<|MERGE_RESOLUTION|>--- conflicted
+++ resolved
@@ -23,11 +23,6 @@
     Request,
     Response,
 )
-<<<<<<< HEAD
-from fastapi.responses import FileResponse
-=======
-from fastapi.responses import JSONResponse
->>>>>>> 46fe5ab4
 from pydantic import StrictStr
 
 import anyvar
