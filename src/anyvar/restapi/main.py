--- conflicted
+++ resolved
@@ -49,13 +49,7 @@
 from anyvar.translate.translate import (
     TranslationError,
 )
-<<<<<<< HEAD
-from anyvar.utils.general import parse_and_rebuild_response
 from anyvar.utils.types import VrsVariation, variation_class_map
-=======
-from anyvar.utils.liftover_utils import LiftoverError
-from anyvar.utils.types import VrsObject, VrsVariation, variation_class_map
->>>>>>> b832e586
 
 load_dotenv()
 _logger = logging.getLogger(__name__)
@@ -315,142 +309,50 @@
     """Add all required annotations for newly-registered variants"""
     response = await call_next(request)
 
-<<<<<<< HEAD
     # Make sure we're only targeting the registration endpoints
-=======
-    # Check if the request was for the "/variation" endpoint
-    if request.url.path == "/variation":
-        # With response, check if timestamp exists
-        annotator: AnyAnnotation = getattr(request.app.state, "anyannotation", None)
-        if annotator:
-            response_json, new_response = await parse_and_rebuild_response(response)
-
-            vrs_id = response_json.get("object", {}).get("id")
-            if not vrs_id:  # If there's no vrs_id, registration was unsuccessful
-                return new_response
-
-            annotations = annotator.get_annotation(vrs_id, "creation_timestamp")
-            if not annotations:
-                annotator.put_annotation(
-                    object_id=vrs_id,
-                    annotation_type="creation_timestamp",
-                    annotation={
-                        "timestamp": datetime.datetime.now(tz=datetime.UTC).isoformat()
-                    },
-                )
-            # Create a new response object since we have exhausted the response body iterator
-            return new_response
-
-    return response
-
-
-@app.middleware("http")
-async def add_liftover_annotation(request: Request, call_next: Callable) -> Response:
-    """Perform genomic liftover between GRCh37 <-> GRCh38 and store the converted variant as an annotation of the original"""
-    # Do nothing on request. Pass downstream.
-    response = await call_next(request)
-
-    # Only add liftover annotation on registration
->>>>>>> b832e586
     registration_endpoints = [
         "/variation",
         "/vrs_variation",
     ]
-<<<<<<< HEAD
-
-    # Can't do annotations if we don't have an Annotator
-    annotator: AnyAnnotation | None = getattr(request.app.state, "anyannotation", None)
-
-    if not annotator or request.url.path not in registration_endpoints:
+
+    if request.url.path not in registration_endpoints:
         return response
 
     response_json, new_response = await parse_and_rebuild_response(
         response
     )  # We'll need to return the `new_response` object since we have now exhausted the original response body iterator
 
-    vrs_id = response_json.get("object_id")
-    if not vrs_id:  # If there's no vrs_id, registration was unsuccessful. We can't .
+    input_vrs_id, input_variant = (
+        response_json.get("object_id"),
+        response_json.get("object"),
+    )
+    if (
+        (not input_vrs_id) or (not input_variant)
+    ):  # If there's no vrs_id/input variant, registration was unsuccessful. Do not attempt liftover.
         return new_response
 
     # Add annotations
-    timestamp_annotations = annotator.get_annotation(vrs_id, "creation_timestamp")
-    if not timestamp_annotations:
-        annotator.put_annotation(
-            object_id=vrs_id,
-            annotation_type="creation_timestamp",
-            annotation={
-                "timestamp": datetime.datetime.now(tz=datetime.UTC).isoformat()
-            },
+    annotator: AnyAnnotation | None = request.app.state.anyannotation
+
+    if annotator:
+        timestamp_annotations = annotator.get_annotation(
+            input_vrs_id, "creation_timestamp"
         )
-
-    preexisting_liftover_annotations = annotator.get_annotation(vrs_id, "liftover")
-    if not preexisting_liftover_annotations:
-        anyvar: AnyVar = request.app.state.anyvar
-        vrs_object = response_json.get("object", {})
-        liftover_utils.add_liftover_annotations(vrs_id, vrs_object, anyvar, annotator)
-=======
-    if request.url.path in registration_endpoints:
-        response_json, new_response = await parse_and_rebuild_response(
-            response
-        )  # We'll need to return the `new_response` object since we have now exhausted the original response body iterator
-
-        input_vrs_id, input_variant = (
-            response_json.get("object_id"),
-            response_json.get("object"),
-        )
-        if (
-            (not input_vrs_id) or (not input_variant)
-        ):  # If there's no vrs_id/input variant, registration was unsuccessful. Do not attempt liftover.
-            return new_response
-
-        # Check if we've already lifted over this variant before - no need to do it more than once
-        annotator: AnyAnnotation | None = getattr(
-            request.app.state, "anyannotation", None
-        )
-        annotation_type = "liftover"
-        if annotator:
-            preexisting_liftover_annotation = annotator.get_annotation(
-                input_vrs_id, annotation_type
-            )
-            if preexisting_liftover_annotation:
-                return new_response
-
-        # Perform the liftover
-        anyvar: AnyVar = request.app.state.anyvar
-        lifted_over_variant: VrsObject | None = None
-        try:
-            lifted_over_variant = liftover_utils.get_liftover_variant(
-                variant_object=input_variant, anyvar=anyvar
-            )
-            # If liftover was successful, we'll annotate with the ID of the lifted-over variant
-            annotation_value = lifted_over_variant.model_dump().get("id")
-        except LiftoverError as e:
-            # If liftover was unsuccessful, we'll annotate with an error message
-            annotation_value = e.get_error_message()
-
-        # Add the annotation to the original variant
-        if annotator:
+        if not timestamp_annotations:
             annotator.put_annotation(
                 object_id=input_vrs_id,
-                annotation_type=annotation_type,
-                annotation={annotation_type: annotation_value},
+                annotation_type="creation_timestamp",
+                annotation={
+                    "timestamp": datetime.datetime.now(tz=datetime.UTC).isoformat()
+                },
             )
 
-        # If liftover was successful, also register the lifted-over variant
-        # and add an annotation on the lifted-over variant linking it back to the original
-        if lifted_over_variant:
-            anyvar.put_object(lifted_over_variant)
-
-            if annotator:
-                # TODO: Verify that the liftover is reversible first. See Issue #195
-                annotator.put_annotation(
-                    object_id=lifted_over_variant.model_dump().get("id", ""),
-                    annotation_type=annotation_type,
-                    annotation={annotation_type: input_vrs_id},
-                )
-
-        return new_response
->>>>>>> b832e586
+    liftover_utils.add_liftover_annotations(
+        original_vrs_id=input_vrs_id,
+        original_vrs_object=input_variant,
+        anyvar=request.app.state.anyvar,
+        annotator=annotator,
+    )
 
     return new_response
 
