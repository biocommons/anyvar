--- conflicted
+++ resolved
@@ -434,27 +434,18 @@
     return new_response
 
 
-<<<<<<< HEAD
-PUT_VARIATION_EXAMPLE_PAYLOAD = {
+VARIATION_EXAMPLE_PAYLOAD = {
     "definition": "NC_000007.13:g.36561662_36561663del",
     "input_type": "Allele",
     "copies": 0,
     "copy_change": "complete genomic loss",
+    "assembly_name": None,
 }
-=======
-variation_request_body = (
-    Body(
-        description="Variation description, including (at minimum) a definition property. Can provide optional input_type if the expected output representation is known. If representing copy number, provide copies or copy_change.",
-        examples=[
-            {
-                "definition": "NC_000007.13:g.36561662_36561663del",
-                "input_type": "Allele",
-                "copies": 0,
-                "copy_change": "complete genomic loss",
-                "assembly_name": None,
-            }
-        ],
-    ),
+
+
+_variation_request_body = Body(
+    description="Variation description, including (at minimum) a definition property. Can provide optional input_type if the expected output representation is known. If representing copy number, provide copies or copy_change.",
+    examples=[VARIATION_EXAMPLE_PAYLOAD],
 )
 
 
@@ -467,7 +458,7 @@
 )
 def get_variation(
     request: Request,
-    variation: Annotated[VariationRequest, variation_request_body],
+    variation: Annotated[VariationRequest, _variation_request_body],
 ) -> GetVariationResponse:
     """Search for registered variation"""
     av: AnyVar = request.app.state.anyvar
@@ -495,7 +486,6 @@
     _get_vrs_variation(av, vrs_id)
 
     return GetVariationResponse(messages=[], data=translated_variation)
->>>>>>> 6cc04e62
 
 
 @app.put(
@@ -507,17 +497,7 @@
 )
 def register_variation(
     request: Request,
-<<<<<<< HEAD
-    variation: Annotated[
-        RegisterVariationRequest,
-        Body(
-            description="Variation description, including (at minimum) a definition property. Can provide optional input_type if the expected output representation is known. If representing copy number, provide copies or copy_change.",
-            examples=[PUT_VARIATION_EXAMPLE_PAYLOAD],
-        ),
-    ],
-=======
-    variation: Annotated[VariationRequest, variation_request_body],
->>>>>>> 6cc04e62
+    variation: Annotated[VariationRequest, _variation_request_body],
 ) -> RegisterVariationResponse:
     """Register a variation based on a provided description or reference."""
     av: AnyVar = request.app.state.anyvar
