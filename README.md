--- conflicted
+++ resolved
@@ -28,46 +28,7 @@
 pip install git+https://github.com/biocommons/anyvar
 ```
 
-<<<<<<< HEAD
-## Testing
-
-Run tests:
-
-1. Set up a database for testing. The default is a postgres database, which you can set up by following the instructions found here: `src/docs/postgres.md`.
-
-2. Follow the [quickstart guide](#quick-start) to get AnyVar running
-
-3. If you haven't run `make devready` before, open a new terminal and do so now. Then, source your venv by running: `source venv/3.11/bin/activate`
-
-   Otherwise, you can skip straight to sourcing your venv: `source venv/3.11/bin/activate`
-
-4. Within your venv, run `make testready` if you've never done so before. Otherwise, skip this step.
-
-5. Ensure the following environment variables are set in your `.env` file:
-
-   - `SEQREPO_DATAPROXY_URI` - See the quickstart guide above.
-   - `ANYVAR_STORAGE_URI` - See the quickstart guide above.
-   - `ANYVAR_TEST_STORAGE_URI` - This specifies the database to use for tests. If you set up a postgres database by following the README-pg guide suggested in step 1, then you can just copy/paste the example `ANYVAR_TEST_STORAGE_URI` found below.
-
-   For example:
-
-   ```shell
-   ANYVAR_TEST_STORAGE_URI=postgresql://postgres:postgres@localhost/anyvar_test
-   ANYVAR_STORAGE_URI=postgresql://anyvar:anyvar-pw@localhost:5432/anyvar
-   SEQREPO_DATAPROXY_URI=seqrepo+file:///usr/local/share/seqrepo/latest
-   ```
-
-   The wags-tails library also uses XDG_DATA_HOME/XDG_DATA_DIRS, which can vary by platform, terminal, and shell settings. If you see an error about writing to `/usr/` or an application data directory, it may be related to this. For example if XDG_DATA_DIRS is not set, the `ghostty` terminal sets it automatically and the value it may set it to may not exist or be writable by your user account. An easy fix is to add to your shell startup script (e.g. ~/.bashrc, ~/.zshrc, etc) and set these variables to some location in your user home directory.
-
-   ```shell
-   export XDG_DATA_HOME="$HOME/.local/share"
-   export XDG_DATA_DIRS="$XDG_DATA_HOME:$XDG_DATA_DIRS"
-   ```
-
-6. Finally, run tests with the following command:
-=======
 See the [documentation](https://anyvar.readthedocs.io) for additional setup options and detailed instructions for initializing data dependencies.
->>>>>>> 02b3a553
 
 ## Examples
 
